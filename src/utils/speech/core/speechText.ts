
<<<<<<< HEAD
=======
import { extractSpeechableContent, getPreserveSpecialFromStorage } from '../../text/contentFilters';
>>>>>>> b2f087bb

export const extractMainWord = (word: string): string => {
  return word.split(/\s*\(/)[0].trim();
};

export const prepareTextForSpeech = (text: string): string => {
  if (!text || typeof text !== 'string') return '';

  console.log('[SPEECH-TEXT] Original text:', text.substring(0, 50) + '...');
<<<<<<< HEAD

  const prepared = text.replace(/\s+/g, ' ').trim();
=======
  
  const preserveSpecial = getPreserveSpecialFromStorage();

  // First extract speechable content (removes IPA and Vietnamese unless preserved)
  const speechableText = extractSpeechableContent(text, preserveSpecial);
  
  // Then apply standard text preparation
  const prepared = speechableText.replace(/\s+/g, ' ').trim();
>>>>>>> b2f087bb
  
  console.log('[SPEECH-TEXT] Prepared for speech:', prepared.substring(0, 50) + '...');
  console.log('[SPEECH-TEXT] Length reduction:', text.length, '->', prepared.length);
  
  return prepared;
};

export const addPausesToText = (text: string): string => {
  // Replace XML break tags with actual SSML pause marks that won't be read aloud
  return text.replace(/\./g, '.');
};

export const checkSoundDisplaySync = (text: string, spokenText: string): boolean => {
  return spokenText.toLowerCase().includes(text.toLowerCase());
};

export const forceResyncIfNeeded = (
  currentWord: string, 
  processedText: string, 
  resyncCallback: () => void
): void => {
  if (!processedText.toLowerCase().includes(currentWord.toLowerCase())) {
    console.log(`Speech-display sync issue detected. Resyncing...`);
    resyncCallback();
  }
};<|MERGE_RESOLUTION|>--- conflicted
+++ resolved
@@ -1,8 +1,5 @@
 
-<<<<<<< HEAD
-=======
-import { extractSpeechableContent, getPreserveSpecialFromStorage } from '../../text/contentFilters';
->>>>>>> b2f087bb
+
 
 export const extractMainWord = (word: string): string => {
   return word.split(/\s*\(/)[0].trim();
@@ -12,19 +9,9 @@
   if (!text || typeof text !== 'string') return '';
 
   console.log('[SPEECH-TEXT] Original text:', text.substring(0, 50) + '...');
-<<<<<<< HEAD
 
   const prepared = text.replace(/\s+/g, ' ').trim();
-=======
-  
-  const preserveSpecial = getPreserveSpecialFromStorage();
 
-  // First extract speechable content (removes IPA and Vietnamese unless preserved)
-  const speechableText = extractSpeechableContent(text, preserveSpecial);
-  
-  // Then apply standard text preparation
-  const prepared = speechableText.replace(/\s+/g, ' ').trim();
->>>>>>> b2f087bb
   
   console.log('[SPEECH-TEXT] Prepared for speech:', prepared.substring(0, 50) + '...');
   console.log('[SPEECH-TEXT] Length reduction:', text.length, '->', prepared.length);
