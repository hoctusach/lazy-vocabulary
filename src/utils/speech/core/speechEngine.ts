// Main speech engine - re-exports all core functionality from focused modules
export {
  stopSpeaking,
  keepSpeechAlive,
} from "./modules/speechControl";

<<<<<<< HEAD
export { ensureSpeechEngineReady } from "./modules/speechValidation";
=======
export {
  ensureSpeechEngineReady,
  isSpeechSynthesisSupported,
} from "./modules/speechValidation";
>>>>>>> 957a46f8

export { unlockAudio } from "./modules/speechUnlock";

export {
  initializeSpeechSystem,
  registerSpeechInitGesture,
  speechInitialized,
} from "./modules/speechInit";

export { loadVoicesAndWait } from "./modules/speechVoiceLoader";

export { speakWithRetry } from "./modules/speechSynthesis";

export { canPerformOperation } from "./modules/speechThrottling";

export {
  registerSpeechRequest,
  unregisterSpeechRequest,
  isActiveSpeechRequest,
  getCurrentActiveSpeech,
  clearAllSpeechRequests,
  setGlobalPauseState,
  isGloballyPaused,
} from "./modules/speechCoordination";<|MERGE_RESOLUTION|>--- conflicted
+++ resolved
@@ -4,14 +4,7 @@
   keepSpeechAlive,
 } from "./modules/speechControl";
 
-<<<<<<< HEAD
 export { ensureSpeechEngineReady } from "./modules/speechValidation";
-=======
-export {
-  ensureSpeechEngineReady,
-  isSpeechSynthesisSupported,
-} from "./modules/speechValidation";
->>>>>>> 957a46f8
 
 export { unlockAudio } from "./modules/speechUnlock";
 
