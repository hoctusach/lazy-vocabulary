--- conflicted
+++ resolved
@@ -24,8 +24,4 @@
     window.speechSynthesis.pause();
     window.speechSynthesis.resume();
   }
-<<<<<<< HEAD
 };
-=======
-};
->>>>>>> 957a46f8
