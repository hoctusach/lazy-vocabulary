--- conflicted
+++ resolved
@@ -72,75 +72,33 @@
   mergeImportedData(importedData: SheetData): void {
     this.importer.mergeImportedData(importedData, this.data);
   }
-<<<<<<< HEAD
-  
-  async loadDefaultVocabulary(): Promise<boolean> {
+async loadDefaultVocabulary(): Promise<boolean> {
+  try {
+    console.log("Loading default vocabulary data");
     try {
-      console.log("Loading default vocabulary data");
-
-      try {
-        // Try to fetch the updated default vocabulary from public directory
-        const response = await fetch('/defaultVocabulary.json');
-        if (!response.ok) {
-          throw new Error(`Failed to fetch default vocabulary: ${response.status}`);
-        }
-        const fetchedData = await response.json();
-        console.log("Successfully loaded default vocabulary from JSON file");
-        console.log(
-          "Fetched data preview:",
-          Object.keys(fetchedData).map(key => `${key}: ${fetchedData[key]?.length || 0} words`)
-        );
-
-        // Process data to ensure all fields have proper types
-        this.data = this.dataProcessor.processDataTypes(fetchedData);
-        this.storage.saveData(this.data);
-
-        // Notify listeners about vocabulary change
-        this.notifyVocabularyChange();
-      } catch (error) {
-        console.warn("Failed to load from JSON file, using embedded default data:", error);
-
-        // Use the embedded default data as fallback
-        console.log("Using embedded default vocabulary data");
-        this.data = this.dataProcessor.processDataTypes(DEFAULT_VOCABULARY_DATA);
-        this.storage.saveData(this.data);
-
-        console.log(
-          "Embedded data loaded:",
-          Object.keys(this.data).map(key => `${key}: ${this.data[key]?.length || 0} words`)
-        );
-
-        // Notify listeners about vocabulary change
-        this.notifyVocabularyChange();
-      }
-
-      return true;
+      const response = await fetch("/defaultVocabulary.json");
+      if (!response.ok) throw new Error(`Failed to fetch default vocabulary: ${response.status}`);
+      const fetchedData = await response.json();
+      this.data = this.dataProcessor.processDataTypes(fetchedData);
+      this.storage.saveData(this.data);
+      this.notifyVocabularyChange();
     } catch (error) {
-      console.error("Failed to load default vocabulary:", error);
-
-      // Last resort fallback - use embedded data synchronously
-      try {
-        this.data = this.dataProcessor.processDataTypes(DEFAULT_VOCABULARY_DATA);
-        this.storage.saveData(this.data);
-        this.notifyVocabularyChange();
-        return true;
-      } catch (fallbackError) {
-        console.error("Critical error: Failed to load any vocabulary data:", fallbackError);
-        return false;
-      }
-=======
-
-  loadDefaultVocabulary(): boolean {
+      console.warn("Failed to load from JSON file, using embedded default data:", error);
+      this.data = this.dataProcessor.processDataTypes(DEFAULT_VOCABULARY_DATA);
+      this.storage.saveData(this.data);
+      this.notifyVocabularyChange();
+    }
+    return true;
+  } catch (error) {
+    console.error("Failed to load default vocabulary:", error);
     try {
-      console.log("Loading default vocabulary data");
       this.data = this.dataProcessor.processDataTypes(DEFAULT_VOCABULARY_DATA);
       this.storage.saveData(this.data);
       this.notifyVocabularyChange();
       return true;
-    } catch (error) {
-      console.error("Failed to load default vocabulary:", error);
+    } catch (fallbackError) {
+      console.error("Critical error: Failed to load any vocabulary data:", fallbackError);
       return false;
->>>>>>> d9da1ba3
     }
   }
   
