--- conflicted
+++ resolved
@@ -909,34 +909,9 @@
   }
 
   const { data, error } = await client
-<<<<<<< HEAD
-    .rpc('generate_daily_selection_v2', {
-      p_user_key: userKey,
-      p_count: TOTAL_WORDS,
-      p_category: null,
-    })
-    .select(
-      [
-        'word_id',
-        'srs_state',
-        'learned_at',
-        'last_review_at',
-        'next_review_at',
-        'next_display_at',
-        'review_count',
-        'srs_interval_days',
-        'srs_ease',
-        'is_today_selection',
-        'due_selected_today',
-        'category',
-        'word',
-      ].join(', ')
-    )
-=======
     .from('learned_words')
     .select('*')
     .eq('user_unique_key', userKey)
->>>>>>> 1842c555
     .order('learned_at', { ascending: false });
 
   if (error) {
