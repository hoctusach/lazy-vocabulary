import { useEffect, useState } from 'react';
import { DEFAULT_SPEECH_RATE } from '@/services/speech/core/constants';
<<<<<<< HEAD
import {
  getLocalPreferences,
  saveLocalPreferences,
} from '@/lib/preferences/localPreferences';
=======
import { getSpeechRate as getStoredSpeechRate, setSpeechRate as setStoredSpeechRate } from '@/lib/localPreferences';
>>>>>>> 150f5bfc

export const useSpeechRate = () => {
  const [speechRate, setSpeechRate] = useState<number>(DEFAULT_SPEECH_RATE);

  useEffect(() => {
<<<<<<< HEAD
    getLocalPreferences()
      .then(p => {
        if (typeof p.speech_rate === 'number') {
          setSpeechRate(p.speech_rate);
        }
      })
      .catch(console.error);
  }, []);

  useEffect(() => {
    saveLocalPreferences({ speech_rate: speechRate }).catch(err => {
      console.error('Error saving speech rate', err);
    });
=======
    const storedRate = getStoredSpeechRate();
    if (typeof storedRate === 'number') {
      setSpeechRate(storedRate);
    }
  }, []);

  useEffect(() => {
    setStoredSpeechRate(speechRate);
>>>>>>> 150f5bfc
  }, [speechRate]);

  return { speechRate, setSpeechRate };
};<|MERGE_RESOLUTION|>--- conflicted
+++ resolved
@@ -1,43 +1,35 @@
-import { useEffect, useState } from 'react';
-import { DEFAULT_SPEECH_RATE } from '@/services/speech/core/constants';
-<<<<<<< HEAD
+import { useState, useEffect, useCallback } from 'react';
 import {
-  getLocalPreferences,
-  saveLocalPreferences,
-} from '@/lib/preferences/localPreferences';
-=======
-import { getSpeechRate as getStoredSpeechRate, setSpeechRate as setStoredSpeechRate } from '@/lib/localPreferences';
->>>>>>> 150f5bfc
+  getSpeechVoicePreference,
+  setSpeechVoicePreference,
+} from '@/utils/localPreferences';
+import { unifiedSpeechController } from '@/services/speech/unifiedSpeechController';
 
-export const useSpeechRate = () => {
-  const [speechRate, setSpeechRate] = useState<number>(DEFAULT_SPEECH_RATE);
+export const useSpeechVoiceEffect = (
+  handleVoiceChange: (voice: string) => void
+) => {
+  // Load stored preference
+  const [voice, setVoice] = useState(() => getSpeechVoicePreference());
 
+  // Apply saved voice on initial mount
   useEffect(() => {
-<<<<<<< HEAD
-    getLocalPreferences()
-      .then(p => {
-        if (typeof p.speech_rate === 'number') {
-          setSpeechRate(p.speech_rate);
-        }
-      })
-      .catch(console.error);
+    const stored = getSpeechVoicePreference();
+    if (stored) unifiedSpeechController.setVoice(stored);
   }, []);
 
+  // Persist voice choice and update controller whenever it changes
   useEffect(() => {
-    saveLocalPreferences({ speech_rate: speechRate }).catch(err => {
-      console.error('Error saving speech rate', err);
-    });
-=======
-    const storedRate = getStoredSpeechRate();
-    if (typeof storedRate === 'number') {
-      setSpeechRate(storedRate);
-    }
-  }, []);
+    setSpeechVoicePreference(voice);
+    unifiedSpeechController.setVoice(voice);
+  }, [voice]);
 
-  useEffect(() => {
-    setStoredSpeechRate(speechRate);
->>>>>>> 150f5bfc
-  }, [speechRate]);
+  const handleChange = useCallback(
+    (newVoice: string) => {
+      setVoice(newVoice);
+      handleVoiceChange(newVoice);
+    },
+    [handleVoiceChange],
+  );
 
-  return { speechRate, setSpeechRate };
+  return { voice, handleChange };
 };