--- conflicted
+++ resolved
@@ -57,11 +57,7 @@
     const nextIndex = (currentIndex + 1) % allVoices.length;
     const nextVoice = allVoices[nextIndex];
     setSelectedVoiceName(nextVoice.name);
-<<<<<<< HEAD
     localStorage.setItem('preferredVoiceName', nextVoice.name);
-=======
-    localStorage.setItem(PREFERRED_VOICE_KEY, nextVoice.name);
->>>>>>> 78dc2e6c
     if (currentWord && !isMuted && !isPaused) {
       unifiedSpeechController.stop();
       unifiedSpeechController.speak(currentWord, nextVoice.name);
