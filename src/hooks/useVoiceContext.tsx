import { useState, useEffect } from 'react';
<<<<<<< HEAD
import { toast } from 'sonner';
=======
import { PREFERRED_VOICE_KEY } from '@/utils/storageKeys';
>>>>>>> 78dc2e6c

export interface VoiceContext {
  allVoices: SpeechSynthesisVoice[];
  selectedVoiceName: string;
  setSelectedVoiceName: (name: string) => void;
  cycleVoice: () => void;
}

export const useVoiceContext = (): VoiceContext => {
  const [allVoices, setAllVoices] = useState<SpeechSynthesisVoice[]>([]);
  const [selectedVoiceName, setSelectedVoiceName] = useState('');

  useEffect(() => {
    const loadVoices = () => {
      const voices = window.speechSynthesis
        .getVoices()
        .filter(v => v.lang && v.lang.toLowerCase().startsWith('en'));
      setAllVoices(voices);
<<<<<<< HEAD

      const saved = localStorage.getItem('preferredVoiceName');
      const preferred = voices.find(v => v.name === saved);
      if (preferred) {
        setSelectedVoiceName(preferred.name);
      } else if (voices.length > 0) {
        setSelectedVoiceName(voices[0].name);
=======
      if (!selectedVoiceName && voices.length) {
        const stored = localStorage.getItem(PREFERRED_VOICE_KEY);
        const found = voices.find(v => v.name === stored);
        setSelectedVoiceName(found?.name || voices[0].name);
>>>>>>> 78dc2e6c
      }
    };

    window.speechSynthesis.addEventListener('voiceschanged', loadVoices);
    loadVoices();

    return () => {
      window.speechSynthesis.removeEventListener('voiceschanged', loadVoices);
    };
  }, []);

  useEffect(() => {
    if (selectedVoiceName) {
<<<<<<< HEAD
      localStorage.setItem('preferredVoiceName', selectedVoiceName);
=======
      localStorage.setItem(PREFERRED_VOICE_KEY, selectedVoiceName);
>>>>>>> 78dc2e6c
    }
  }, [selectedVoiceName]);

  const cycleVoice = () => {
<<<<<<< HEAD
    if (allVoices.length < 2) return;
=======
    if (allVoices.length <= 1) return;
>>>>>>> 78dc2e6c
    const index = allVoices.findIndex(v => v.name === selectedVoiceName);
    const nextIndex = (index + 1) % allVoices.length;
    const nextVoice = allVoices[nextIndex];
    setSelectedVoiceName(nextVoice.name);
<<<<<<< HEAD
    localStorage.setItem('preferredVoiceName', nextVoice.name);
    toast.success(`Voice changed to ${nextVoice.name} (${nextVoice.lang})`);
=======
    localStorage.setItem(PREFERRED_VOICE_KEY, nextVoice.name);
    alert(`Voice "${nextVoice.name} (${nextVoice.lang})" selected!`);
>>>>>>> 78dc2e6c
  };

  return { allVoices, selectedVoiceName, setSelectedVoiceName, cycleVoice };
};<|MERGE_RESOLUTION|>--- conflicted
+++ resolved
@@ -1,10 +1,5 @@
 import { useState, useEffect } from 'react';
-<<<<<<< HEAD
 import { toast } from 'sonner';
-=======
-import { PREFERRED_VOICE_KEY } from '@/utils/storageKeys';
->>>>>>> 78dc2e6c
-
 export interface VoiceContext {
   allVoices: SpeechSynthesisVoice[];
   selectedVoiceName: string;
@@ -22,20 +17,12 @@
         .getVoices()
         .filter(v => v.lang && v.lang.toLowerCase().startsWith('en'));
       setAllVoices(voices);
-<<<<<<< HEAD
-
       const saved = localStorage.getItem('preferredVoiceName');
       const preferred = voices.find(v => v.name === saved);
       if (preferred) {
         setSelectedVoiceName(preferred.name);
       } else if (voices.length > 0) {
         setSelectedVoiceName(voices[0].name);
-=======
-      if (!selectedVoiceName && voices.length) {
-        const stored = localStorage.getItem(PREFERRED_VOICE_KEY);
-        const found = voices.find(v => v.name === stored);
-        setSelectedVoiceName(found?.name || voices[0].name);
->>>>>>> 78dc2e6c
       }
     };
 
@@ -49,31 +36,18 @@
 
   useEffect(() => {
     if (selectedVoiceName) {
-<<<<<<< HEAD
       localStorage.setItem('preferredVoiceName', selectedVoiceName);
-=======
-      localStorage.setItem(PREFERRED_VOICE_KEY, selectedVoiceName);
->>>>>>> 78dc2e6c
     }
   }, [selectedVoiceName]);
 
   const cycleVoice = () => {
-<<<<<<< HEAD
     if (allVoices.length < 2) return;
-=======
-    if (allVoices.length <= 1) return;
->>>>>>> 78dc2e6c
     const index = allVoices.findIndex(v => v.name === selectedVoiceName);
     const nextIndex = (index + 1) % allVoices.length;
     const nextVoice = allVoices[nextIndex];
     setSelectedVoiceName(nextVoice.name);
-<<<<<<< HEAD
     localStorage.setItem('preferredVoiceName', nextVoice.name);
     toast.success(`Voice changed to ${nextVoice.name} (${nextVoice.lang})`);
-=======
-    localStorage.setItem(PREFERRED_VOICE_KEY, nextVoice.name);
-    alert(`Voice "${nextVoice.name} (${nextVoice.lang})" selected!`);
->>>>>>> 78dc2e6c
   };
 
   return { allVoices, selectedVoiceName, setSelectedVoiceName, cycleVoice };
