--- conflicted
+++ resolved
@@ -2,158 +2,115 @@
 import { logAvailableVoices } from '@/utils/speech/debug/logVoices';
 import { VoiceSelection } from '../useVoiceSelection';
 import { toast } from 'sonner';
-<<<<<<< HEAD
-import {
-  getLocalPreferences,
-  saveLocalPreferences,
-} from '@/lib/preferences/localPreferences';
-=======
 import { getFavoriteVoice, setFavoriteVoice } from '@/lib/preferences/localPreferences';
->>>>>>> 150f5bfc
 
 /**
  * Hook for managing voice selection and finding appropriate voices
  */
 export const useVoiceManagement = () => {
-  // Define voice options with consistent structure
   const allVoiceOptions: VoiceSelection[] = [
-    { label: "US", region: "US", gender: "female", index: 0 },
-    { label: "UK", region: "UK", gender: "female", index: 1 },
-    { label: "AU", region: "AU", gender: "female", index: 2 }
+    { label: 'US', region: 'US', gender: 'female', index: 0 },
+    { label: 'UK', region: 'UK', gender: 'female', index: 1 },
+    { label: 'AU', region: 'AU', gender: 'female', index: 2 },
   ];
-  
+
   const [voiceIndex, setVoiceIndex] = useState(0);
   const [voicesLoaded, setVoicesLoaded] = useState(false);
-  
-  // Create voice options array for UI - compatibility format
+
+  // UI-friendly voice list
   const voices = [
-    { label: "US", region: "US" as const, gender: "female" as const, voice: null },
-    { label: "UK", region: "UK" as const, gender: "female" as const, voice: null },
-    { label: "AU", region: "AU" as const, gender: "female" as const, voice: null }
+    { label: 'US', region: 'US' as const, gender: 'female' as const, voice: null },
+    { label: 'UK', region: 'UK' as const, gender: 'female' as const, voice: null },
+    { label: 'AU', region: 'AU' as const, gender: 'female' as const, voice: null },
   ];
-  
-  // Load initial voice settings
+
   useEffect(() => {
-<<<<<<< HEAD
-    getLocalPreferences()
-      .then(p => {
-        const idx = allVoiceOptions.findIndex(v => v.label === p.favorite_voice);
-        if (idx >= 0) setVoiceIndex(idx);
-      })
-      .catch(err => console.error('Error loading voice preference', err));
-=======
+    // Load stored preference
     const favorite = getFavoriteVoice();
     if (favorite) {
       const idx = allVoiceOptions.findIndex(v => v.label === favorite);
       if (idx >= 0) setVoiceIndex(idx);
     }
->>>>>>> 150f5bfc
 
-    // Also try to preload voices
+    // Preload available voices and warn on missing variants
     const loadVoicesAndNotify = () => {
       const availableVoices = window.speechSynthesis.getVoices();
       logAvailableVoices(availableVoices);
       if (availableVoices.length > 0) {
         console.log(`Voices loaded: found ${availableVoices.length} voices`);
         setVoicesLoaded(true);
-        
-        // Warn if no US or UK voices are available
-        const hasUSVoice = availableVoices.some(v => v.lang && v.lang.toLowerCase().startsWith('en-us'));
-        const hasUKVoice = availableVoices.some(v => v.lang && v.lang.toLowerCase().startsWith('en-gb'));
+
+        const hasUSVoice = availableVoices.some(v => v.lang?.toLowerCase().startsWith('en-us'));
+        const hasUKVoice = availableVoices.some(v => v.lang?.toLowerCase().startsWith('en-gb'));
 
         if (!hasUSVoice || !hasUKVoice) {
           toast.warning('Some English voices may not be available. Speech quality might be affected.');
         }
       }
     };
-    
-    // Try to load voices right away
+
     loadVoicesAndNotify();
-    
-    // Set up event listener for async voice loading
+
     if (window.speechSynthesis) {
       window.speechSynthesis.addEventListener('voiceschanged', loadVoicesAndNotify);
-      
       return () => {
         window.speechSynthesis.removeEventListener('voiceschanged', loadVoicesAndNotify);
       };
     }
   }, [allVoiceOptions]);
-  
-  // Function to find the appropriate voice with hardcoded names
+
   const findVoice = useCallback((region: 'US' | 'UK' | 'AU'): SpeechSynthesisVoice | null => {
     console.log(`Looking for ${region} voice`);
-    
-    // Always get fresh voices
+
     const allVoices = window.speechSynthesis.getVoices();
     logAvailableVoices(allVoices);
     console.log(`Finding voice among ${allVoices.length} voices`);
-    
+
     if (allVoices.length === 0) {
       console.warn('No voices available');
       return null;
     }
-    
-    // Strategy 1: Match by language code
+
     const langCode = region === 'US' ? 'en-US' : region === 'UK' ? 'en-GB' : 'en-AU';
-    let voice = allVoices.find(
-      v => v.lang && v.lang.toLowerCase().startsWith(langCode.toLowerCase())
-    );
-
+    let voice = allVoices.find(v => v.lang?.toLowerCase().startsWith(langCode.toLowerCase()));
     if (voice) {
       console.log(`Selected ${region} voice by language code: ${voice.name} (${voice.lang})`);
       return voice;
     }
 
-    // Strategy 2: Any English voice
-    voice = allVoices.find(v => v.lang && v.lang.startsWith('en'));
-    
+    voice = allVoices.find(v => v.lang?.startsWith('en'));
     if (voice) {
       console.log(`Selected any English voice for ${region}: ${voice.name} (${voice.lang})`);
       return voice;
     }
-    
-    // Strategy 5: First voice in the list
+
     if (allVoices.length > 0) {
       console.log('No suitable English voice found, using first available voice');
       return allVoices[0];
     }
-    
+
     console.warn('No suitable voice found');
     return null;
   }, []);
-  
-  // Function to cycle through voices in the desired order
+
   const cycleVoice = useCallback(() => {
     setVoiceIndex(prevIndex => {
       const currentRegion = allVoiceOptions[prevIndex].region;
-      const nextRegion =
-        currentRegion === 'UK' ? 'US' : currentRegion === 'US' ? 'AU' : 'US';
+      const nextRegion = currentRegion === 'UK' ? 'US' : currentRegion === 'US' ? 'AU' : 'US';
       const nextIndex = allVoiceOptions.findIndex(v => v.region === nextRegion);
 
-      console.log(
-        `Cycling voice from ${allVoiceOptions[prevIndex].label} to ${allVoiceOptions[nextIndex].label}`
-      );
-      
+      console.log(`Cycling voice from ${allVoiceOptions[prevIndex].label} to ${allVoiceOptions[nextIndex].label}`);
+
       const voiceName = allVoiceOptions[nextIndex].label;
-<<<<<<< HEAD
-      saveLocalPreferences({ favorite_voice: voiceName }).catch(err =>
-        console.error('Error saving voice preference', err),
-      );
-=======
       setFavoriteVoice(voiceName);
->>>>>>> 150f5bfc
-      
-      // Notify the user
       toast.success(`Voice changed to ${allVoiceOptions[nextIndex].label}`);
-      
+
       return nextIndex;
     });
   }, [allVoiceOptions]);
-  
-  // Get the current selected voice
+
   const selectedVoice = allVoiceOptions[voiceIndex % allVoiceOptions.length];
-  
+
   return {
     voices,
     voiceIndex,
@@ -161,6 +118,6 @@
     allVoiceOptions,
     findVoice,
     cycleVoice,
-    voicesLoaded
+    voicesLoaded,
   };
 };