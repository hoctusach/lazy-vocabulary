
import { useCallback, useRef } from 'react';
import { VocabularyWord } from '@/types/vocabulary';
import { VoiceSelection } from '@/hooks/vocabulary-playback/useVoiceSelection';
<<<<<<< HEAD
import { DEFAULT_SPEECH_RATE } from '@/services/speech/core/constants';
=======
import { formatSpeechText } from '@/utils/speech';
>>>>>>> 3107d7b5

/**
 * Hook for managing utterance setup and reference
 */
export const useUtteranceManager = () => {
  // Reference to the current utterance
  const utteranceRef = useRef<SpeechSynthesisUtterance | null>(null);
  
  // Function to create and configure an utterance
  const createUtterance = useCallback((
    word: VocabularyWord, 
    selectedVoice: VoiceSelection,
    findVoice: (region: 'US' | 'UK' | 'AU') => SpeechSynthesisVoice | null,
    onStart: () => void,
    onEnd: () => void,
    onError: (e: SpeechSynthesisErrorEvent) => void
  ) => {
    // Cancel any existing utterance
    if (utteranceRef.current) {
      utteranceRef.current.onend = null;
      utteranceRef.current.onerror = null;
      utteranceRef.current.onstart = null;
    }
    
    // Create new utterance
    const utterance = new SpeechSynthesisUtterance();
    
    // Set up text
    utterance.text = formatSpeechText({ word: word.word, meaning: word.meaning, example: word.example });
    
    // Set up voice
    const voice = findVoice(selectedVoice.region);
    if (voice) {
      utterance.voice = voice;
      utterance.lang = voice.lang;
      console.log(`Using voice: ${voice.name}`);
    } else {
      console.log('No matching voice found, using default');
      utterance.lang = selectedVoice.region === 'US' ? 'en-US' : 'en-GB';
    }
    
    // Configure properties
    utterance.rate = DEFAULT_SPEECH_RATE;
    utterance.pitch = 1;
    utterance.volume = 1.0;
    
    // Set up handlers
    utterance.onstart = onStart;
    utterance.onend = onEnd;
    utterance.onerror = onError;
    
    // Set reference and return
    utteranceRef.current = utterance;
    return utterance;
  }, []);
  
  return {
    utteranceRef,
    createUtterance
  };
};<|MERGE_RESOLUTION|>--- conflicted
+++ resolved
@@ -2,11 +2,7 @@
 import { useCallback, useRef } from 'react';
 import { VocabularyWord } from '@/types/vocabulary';
 import { VoiceSelection } from '@/hooks/vocabulary-playback/useVoiceSelection';
-<<<<<<< HEAD
 import { DEFAULT_SPEECH_RATE } from '@/services/speech/core/constants';
-=======
-import { formatSpeechText } from '@/utils/speech';
->>>>>>> 3107d7b5
 
 /**
  * Hook for managing utterance setup and reference
