import { useState, useEffect } from 'react';
import { logAvailableVoices } from '@/utils/speech/debug/logVoices';
<<<<<<< HEAD
import {
  getLocalPreferences,
  saveLocalPreferences,
} from '@/lib/preferences/localPreferences';

=======
import { getFavoriteVoice, setFavoriteVoice } from '@/lib/preferences/localPreferences';
>>>>>>> 150f5bfc

export type VoiceOption = {
  label: string;
  region: 'US' | 'UK' | 'AU';
  gender: 'male' | 'female';
  voice: SpeechSynthesisVoice | null;
};

// Define voice types with consistent structure
export interface VoiceSelection {
  label: string;
  region: 'US' | 'UK' | 'AU';
  gender: 'male' | 'female';
  index: number;
}

// Simplified voice options - only using female voices since those are the ones we've identified
const VOICE_OPTIONS: VoiceSelection[] = [
  { label: "US", region: "US", gender: "female", index: 0 },
  { label: "UK", region: "UK", gender: "female", index: 1 },
  { label: "AU", region: "AU", gender: "female", index: 2 },
];

const DEFAULT_VOICE_OPTION: VoiceSelection = VOICE_OPTIONS[1];

export const useVoiceSelection = () => {
  const [voices, setVoices] = useState<VoiceOption[]>([]);
  const [selectedVoice, setSelectedVoice] = useState<VoiceSelection>(DEFAULT_VOICE_OPTION);
  const [voiceIndex, setVoiceIndex] = useState<number>(1);
  
  // Load available voices when the component mounts
  useEffect(() => {
    // Initialize voice loading
    const loadVoices = () => {
      const synth = window.speechSynthesis;
      const availableVoices = synth.getVoices();
      logAvailableVoices(availableVoices);
      
      console.log(`Loading ${availableVoices.length} voices`);
      
      if (availableVoices.length) {
        // Only keep voices with en-US, en-GB, en-AU language codes
        const filteredVoices = availableVoices.filter(v =>
          v.lang && (
            v.lang.toLowerCase().startsWith('en-us') ||
            v.lang.toLowerCase().startsWith('en-gb') ||
            v.lang.toLowerCase().startsWith('en-au')
          )
        );

        const usVoice = filteredVoices.find(v => v.lang.toLowerCase().startsWith('en-us')) || null;
        const ukVoice = filteredVoices.find(v => v.lang.toLowerCase().startsWith('en-gb')) || null;
        const auVoice = filteredVoices.find(v => v.lang.toLowerCase().startsWith('en-au')) || null;
        
        // Create simplified voice options
        const voiceOptions: VoiceOption[] = [
          {
            label: "US",
            region: "US" as const,
            gender: "female" as const,
            voice: usVoice || null
          },
          {
            label: "UK",
            region: "UK" as const,
            gender: "female" as const,
            voice: ukVoice || null
          },
          {
            label: "AU",
            region: "AU" as const,
            gender: "female" as const,
            voice: auVoice || null
          }
        ];
        
        console.log('Voice options created:');
        console.log(`US voice: ${voiceOptions[0].voice?.name || 'not found'}`);
        console.log(`UK voice: ${voiceOptions[1].voice?.name || 'not found'}`);
        console.log(`AU voice: ${voiceOptions[2].voice?.name || 'not found'}`);
        
        setVoices(voiceOptions);

<<<<<<< HEAD
        getLocalPreferences()
          .then(p => {
            const storedName = p.favorite_voice;
            const matched = storedName
              ? voiceOptions.find(v => v.voice?.name === storedName)
              : null;
            if (matched) {
              setVoiceIndex(matched.index);
              setSelectedVoice({
                label: matched.label,
                region: matched.region,
                gender: matched.gender,
                index: matched.index,
              });
              console.log(`Restored voice preference: ${matched.voice?.name}`);
            }
          })
          .catch(err => console.error('Error loading voice preference', err));
=======
        const storedName = getFavoriteVoice();
        const matched = storedName
          ? voiceOptions.find(v => v.voice?.name === storedName)
          : null;
        if (matched) {
          setVoiceIndex(matched.index);
          setSelectedVoice({
            label: matched.label,
            region: matched.region,
            gender: matched.gender,
            index: matched.index,
          });
          console.log(`Restored voice preference: ${matched.voice?.name}`);
        }
>>>>>>> 150f5bfc
      }
    };

    // Try to load voices immediately
    loadVoices();
    
    // For browsers that load voices asynchronously
    if ('onvoiceschanged' in window.speechSynthesis) {
      window.speechSynthesis.onvoiceschanged = loadVoices;
    } else {
      // Fallback for browsers without onvoiceschanged event
      setTimeout(loadVoices, 500);
    }
    
    return () => {
      // Clean up
      if ('onvoiceschanged' in window.speechSynthesis) {
        window.speechSynthesis.onvoiceschanged = null;
      }
    };
  }, []);

  // Persist selected voice name whenever it changes
  useEffect(() => {
    const voiceName = voices[voiceIndex]?.voice?.name;
    if (voiceName) {
<<<<<<< HEAD
      saveLocalPreferences({ favorite_voice: voiceName }).catch(err =>
        console.error('Error saving voice preference', err),
      );
=======
      setFavoriteVoice(voiceName);
>>>>>>> 150f5bfc
    }
  }, [voiceIndex, voices]);
  
  // Function to cycle through available voices in the desired order
  const cycleVoice = () => {
    const currentRegion = selectedVoice.region;
    const nextRegion =
      currentRegion === 'UK' ? 'US' : currentRegion === 'US' ? 'AU' : 'US';
    const nextVoice = VOICE_OPTIONS.find(v => v.region === nextRegion)!;

    console.log(
      `Cycling voice from ${selectedVoice.label} to ${nextVoice.label}`
    );
    setVoiceIndex(nextVoice.index);
    setSelectedVoice(nextVoice);

    const voiceName = voices[nextVoice.index]?.voice?.name;
    if (voiceName) {
<<<<<<< HEAD
      saveLocalPreferences({ favorite_voice: voiceName }).catch(err =>
        console.error('Error saving voice preference', err),
      );
=======
      setFavoriteVoice(voiceName);
>>>>>>> 150f5bfc
    }
  };
  
  return {
    voices,
    selectedVoice,
    cycleVoice,
    voiceIndex,
    allVoiceOptions: VOICE_OPTIONS
  };
};<|MERGE_RESOLUTION|>--- conflicted
+++ resolved
@@ -1,14 +1,6 @@
 import { useState, useEffect } from 'react';
 import { logAvailableVoices } from '@/utils/speech/debug/logVoices';
-<<<<<<< HEAD
-import {
-  getLocalPreferences,
-  saveLocalPreferences,
-} from '@/lib/preferences/localPreferences';
-
-=======
 import { getFavoriteVoice, setFavoriteVoice } from '@/lib/preferences/localPreferences';
->>>>>>> 150f5bfc
 
 export type VoiceOption = {
   label: string;
@@ -17,7 +9,6 @@
   voice: SpeechSynthesisVoice | null;
 };
 
-// Define voice types with consistent structure
 export interface VoiceSelection {
   label: string;
   region: 'US' | 'UK' | 'AU';
@@ -25,11 +16,10 @@
   index: number;
 }
 
-// Simplified voice options - only using female voices since those are the ones we've identified
 const VOICE_OPTIONS: VoiceSelection[] = [
-  { label: "US", region: "US", gender: "female", index: 0 },
-  { label: "UK", region: "UK", gender: "female", index: 1 },
-  { label: "AU", region: "AU", gender: "female", index: 2 },
+  { label: 'US', region: 'US', gender: 'female', index: 0 },
+  { label: 'UK', region: 'UK', gender: 'female', index: 1 },
+  { label: 'AU', region: 'AU', gender: 'female', index: 2 },
 ];
 
 const DEFAULT_VOICE_OPTION: VoiceSelection = VOICE_OPTIONS[1];
@@ -38,84 +28,35 @@
   const [voices, setVoices] = useState<VoiceOption[]>([]);
   const [selectedVoice, setSelectedVoice] = useState<VoiceSelection>(DEFAULT_VOICE_OPTION);
   const [voiceIndex, setVoiceIndex] = useState<number>(1);
-  
-  // Load available voices when the component mounts
+
   useEffect(() => {
-    // Initialize voice loading
     const loadVoices = () => {
       const synth = window.speechSynthesis;
       const availableVoices = synth.getVoices();
       logAvailableVoices(availableVoices);
-      
-      console.log(`Loading ${availableVoices.length} voices`);
-      
+
       if (availableVoices.length) {
-        // Only keep voices with en-US, en-GB, en-AU language codes
         const filteredVoices = availableVoices.filter(v =>
-          v.lang && (
-            v.lang.toLowerCase().startsWith('en-us') ||
+          v.lang &&
+          (v.lang.toLowerCase().startsWith('en-us') ||
             v.lang.toLowerCase().startsWith('en-gb') ||
-            v.lang.toLowerCase().startsWith('en-au')
-          )
+            v.lang.toLowerCase().startsWith('en-au'))
         );
 
         const usVoice = filteredVoices.find(v => v.lang.toLowerCase().startsWith('en-us')) || null;
         const ukVoice = filteredVoices.find(v => v.lang.toLowerCase().startsWith('en-gb')) || null;
         const auVoice = filteredVoices.find(v => v.lang.toLowerCase().startsWith('en-au')) || null;
-        
-        // Create simplified voice options
+
         const voiceOptions: VoiceOption[] = [
-          {
-            label: "US",
-            region: "US" as const,
-            gender: "female" as const,
-            voice: usVoice || null
-          },
-          {
-            label: "UK",
-            region: "UK" as const,
-            gender: "female" as const,
-            voice: ukVoice || null
-          },
-          {
-            label: "AU",
-            region: "AU" as const,
-            gender: "female" as const,
-            voice: auVoice || null
-          }
+          { label: 'US', region: 'US', gender: 'female', voice: usVoice },
+          { label: 'UK', region: 'UK', gender: 'female', voice: ukVoice },
+          { label: 'AU', region: 'AU', gender: 'female', voice: auVoice },
         ];
-        
-        console.log('Voice options created:');
-        console.log(`US voice: ${voiceOptions[0].voice?.name || 'not found'}`);
-        console.log(`UK voice: ${voiceOptions[1].voice?.name || 'not found'}`);
-        console.log(`AU voice: ${voiceOptions[2].voice?.name || 'not found'}`);
-        
+
         setVoices(voiceOptions);
 
-<<<<<<< HEAD
-        getLocalPreferences()
-          .then(p => {
-            const storedName = p.favorite_voice;
-            const matched = storedName
-              ? voiceOptions.find(v => v.voice?.name === storedName)
-              : null;
-            if (matched) {
-              setVoiceIndex(matched.index);
-              setSelectedVoice({
-                label: matched.label,
-                region: matched.region,
-                gender: matched.gender,
-                index: matched.index,
-              });
-              console.log(`Restored voice preference: ${matched.voice?.name}`);
-            }
-          })
-          .catch(err => console.error('Error loading voice preference', err));
-=======
         const storedName = getFavoriteVoice();
-        const matched = storedName
-          ? voiceOptions.find(v => v.voice?.name === storedName)
-          : null;
+        const matched = storedName ? voiceOptions.find(v => v.voice?.name === storedName) : null;
         if (matched) {
           setVoiceIndex(matched.index);
           setSelectedVoice({
@@ -126,73 +67,49 @@
           });
           console.log(`Restored voice preference: ${matched.voice?.name}`);
         }
->>>>>>> 150f5bfc
       }
     };
 
-    // Try to load voices immediately
     loadVoices();
-    
-    // For browsers that load voices asynchronously
     if ('onvoiceschanged' in window.speechSynthesis) {
       window.speechSynthesis.onvoiceschanged = loadVoices;
     } else {
-      // Fallback for browsers without onvoiceschanged event
       setTimeout(loadVoices, 500);
     }
-    
+
     return () => {
-      // Clean up
       if ('onvoiceschanged' in window.speechSynthesis) {
         window.speechSynthesis.onvoiceschanged = null;
       }
     };
   }, []);
 
-  // Persist selected voice name whenever it changes
   useEffect(() => {
     const voiceName = voices[voiceIndex]?.voice?.name;
     if (voiceName) {
-<<<<<<< HEAD
-      saveLocalPreferences({ favorite_voice: voiceName }).catch(err =>
-        console.error('Error saving voice preference', err),
-      );
-=======
       setFavoriteVoice(voiceName);
->>>>>>> 150f5bfc
     }
   }, [voiceIndex, voices]);
-  
-  // Function to cycle through available voices in the desired order
+
   const cycleVoice = () => {
     const currentRegion = selectedVoice.region;
-    const nextRegion =
-      currentRegion === 'UK' ? 'US' : currentRegion === 'US' ? 'AU' : 'US';
+    const nextRegion = currentRegion === 'UK' ? 'US' : currentRegion === 'US' ? 'AU' : 'US';
     const nextVoice = VOICE_OPTIONS.find(v => v.region === nextRegion)!;
 
-    console.log(
-      `Cycling voice from ${selectedVoice.label} to ${nextVoice.label}`
-    );
     setVoiceIndex(nextVoice.index);
     setSelectedVoice(nextVoice);
 
     const voiceName = voices[nextVoice.index]?.voice?.name;
     if (voiceName) {
-<<<<<<< HEAD
-      saveLocalPreferences({ favorite_voice: voiceName }).catch(err =>
-        console.error('Error saving voice preference', err),
-      );
-=======
       setFavoriteVoice(voiceName);
->>>>>>> 150f5bfc
     }
   };
-  
+
   return {
     voices,
     selectedVoice,
     cycleVoice,
     voiceIndex,
-    allVoiceOptions: VOICE_OPTIONS
+    allVoiceOptions: VOICE_OPTIONS,
   };
 };