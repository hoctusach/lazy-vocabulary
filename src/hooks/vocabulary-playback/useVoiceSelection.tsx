
import { useState, useEffect } from 'react';
import {
  US_VOICE_NAME,
  UK_VOICE_NAME,
<<<<<<< HEAD
  AU_VOICE_NAMES
} from '@/utils/speech/voiceNames';
=======
  AU_VOICE_NAME
} from '@/utils/speech/voiceNames';

// Additional AU voice options beyond the primary one
const AU_VOICE_NAMES = [
  AU_VOICE_NAME,
  "Google AU English Male",
  "Google AU English Female",
  "Karen",
  "Catherine"
];
>>>>>>> d66da27f

export type VoiceOption = {
  label: string;
  region: 'US' | 'UK' | 'AU';
  gender: 'male' | 'female';
  voice: SpeechSynthesisVoice | null;
};

// Define voice types with consistent structure
export interface VoiceSelection {
  label: string;
  region: 'US' | 'UK' | 'AU';
  gender: 'male' | 'female';
  index: number;
}

// Simplified voice options - only using female voices since those are the ones we've identified
const VOICE_OPTIONS: VoiceSelection[] = [
  { label: "US", region: "US", gender: "female", index: 0 },
  { label: "UK", region: "UK", gender: "female", index: 1 },
  { label: "AU", region: "AU", gender: "female", index: 2 },
];

const DEFAULT_VOICE_OPTION: VoiceSelection = VOICE_OPTIONS[1];

export const useVoiceSelection = () => {
  const [voices, setVoices] = useState<VoiceOption[]>([]);
  const [selectedVoice, setSelectedVoice] = useState<VoiceSelection>(DEFAULT_VOICE_OPTION);
  const [voiceIndex, setVoiceIndex] = useState<number>(1);
  
  // Load available voices when the component mounts
  useEffect(() => {
    // Try to load saved preferences for voice
    try {
      const savedSettings = localStorage.getItem('vocabularySettings');
      if (savedSettings) {
        const { voiceIndex } = JSON.parse(savedSettings);
        
        if (typeof voiceIndex === 'number' && voiceIndex >= 0 && voiceIndex < VOICE_OPTIONS.length) {
          setVoiceIndex(voiceIndex);
          setSelectedVoice(VOICE_OPTIONS[voiceIndex]);
          console.log(`Found saved voice preference: ${VOICE_OPTIONS[voiceIndex].label}`);
        }
      }
    } catch (error) {
      console.error('Error loading saved voice settings:', error);
    }
    
    // Initialize voice loading
    const loadVoices = () => {
      const synth = window.speechSynthesis;
      const availableVoices = synth.getVoices();
      
      console.log(`Loading ${availableVoices.length} voices`);
      
      if (availableVoices.length) {
        // Look specifically for our hardcoded voices
        const usVoice = availableVoices.find(v => v.name === US_VOICE_NAME) || 
                       availableVoices.find(v => v.name.includes(US_VOICE_NAME)) ||
                       availableVoices.find(v => v.lang === 'en-US');
                       
        const ukVoice = availableVoices.find(v => v.name === UK_VOICE_NAME) ||
                       availableVoices.find(v => v.name.includes(UK_VOICE_NAME)) ||
                       availableVoices.find(v => v.lang === 'en-GB');

        let auVoice: SpeechSynthesisVoice | undefined;
        for (const auName of AU_VOICE_NAMES) {
          auVoice =
            availableVoices.find(v => v.name === auName) ||
            availableVoices.find(v => v.name.includes(auName));
          if (auVoice) break;
        }
        if (!auVoice) {
          auVoice = availableVoices.find(v => v.lang === 'en-AU');
        }
        
        // Create simplified voice options
        const voiceOptions: VoiceOption[] = [
          {
            label: "US",
            region: "US" as const,
            gender: "female" as const,
            voice: usVoice || null
          },
          {
            label: "UK",
            region: "UK" as const,
            gender: "female" as const,
            voice: ukVoice || null
          },
          {
            label: "AU",
            region: "AU" as const,
            gender: "female" as const,
            voice: auVoice || null
          }
        ];
        
        console.log('Voice options created:');
        console.log(`US voice: ${voiceOptions[0].voice?.name || 'not found'}`);
        console.log(`UK voice: ${voiceOptions[1].voice?.name || 'not found'}`);
        console.log(`AU voice: ${voiceOptions[2].voice?.name || 'not found'}`);
        
        setVoices(voiceOptions);
        
        // Try to restore saved voice preference
        try {
          const savedSettings = localStorage.getItem('vocabularySettings');
          if (savedSettings) {
            const { voiceIndex } = JSON.parse(savedSettings);
            if (typeof voiceIndex === 'number' && voiceIndex >= 0 && voiceIndex < VOICE_OPTIONS.length) {
              console.log(`Restoring saved voice: ${VOICE_OPTIONS[voiceIndex].label}`);
              setVoiceIndex(voiceIndex);
              setSelectedVoice(VOICE_OPTIONS[voiceIndex]);
            }
          }
        } catch (error) {
          console.error('Error restoring voice preference:', error);
        }
      }
    };

    // Try to load voices immediately
    loadVoices();
    
    // For browsers that load voices asynchronously
    if ('onvoiceschanged' in window.speechSynthesis) {
      window.speechSynthesis.onvoiceschanged = loadVoices;
    } else {
      // Fallback for browsers without onvoiceschanged event
      setTimeout(loadVoices, 500);
    }
    
    return () => {
      // Clean up
      if ('onvoiceschanged' in window.speechSynthesis) {
        window.speechSynthesis.onvoiceschanged = null;
      }
    };
  }, []);
  
  // Function to cycle through available voices in the desired order
  const cycleVoice = () => {
    const currentRegion = selectedVoice.region;
    const nextRegion =
      currentRegion === 'UK' ? 'US' : currentRegion === 'US' ? 'AU' : 'US';
    const nextVoice = VOICE_OPTIONS.find(v => v.region === nextRegion)!;

    console.log(
      `Cycling voice from ${selectedVoice.label} to ${nextVoice.label}`
    );
    setVoiceIndex(nextVoice.index);
    setSelectedVoice(nextVoice);

    // Save the preference
    try {
      const savedSettings = localStorage.getItem('vocabularySettings');
      const settings = savedSettings ? JSON.parse(savedSettings) : {};
      localStorage.setItem('vocabularySettings', JSON.stringify({
        ...settings,
        voiceIndex: nextVoice.index
      }));
    } catch (error) {
      console.error('Error saving voice preference:', error);
    }
  };
  
  return {
    voices,
    selectedVoice,
    cycleVoice,
    voiceIndex,
    allVoiceOptions: VOICE_OPTIONS
  };
};<|MERGE_RESOLUTION|>--- conflicted
+++ resolved
@@ -3,22 +3,9 @@
 import {
   US_VOICE_NAME,
   UK_VOICE_NAME,
-<<<<<<< HEAD
   AU_VOICE_NAMES
 } from '@/utils/speech/voiceNames';
-=======
-  AU_VOICE_NAME
-} from '@/utils/speech/voiceNames';
 
-// Additional AU voice options beyond the primary one
-const AU_VOICE_NAMES = [
-  AU_VOICE_NAME,
-  "Google AU English Male",
-  "Google AU English Female",
-  "Karen",
-  "Catherine"
-];
->>>>>>> d66da27f
 
 export type VoiceOption = {
   label: string;
