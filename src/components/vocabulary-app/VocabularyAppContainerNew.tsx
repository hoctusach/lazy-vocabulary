
import React, { useMemo } from "react";
import VocabularyLayout from "@/components/VocabularyLayout";
import { VoiceProvider } from "@/hooks/context/useVoiceContext";
import ErrorDisplay from "./ErrorDisplay";
import ContentWithDataNew from "./ContentWithDataNew";
import VocabularyCardNew from "./VocabularyCardNew";
import AudioStatusIndicator from "./AudioStatusIndicator";
import UserInteractionManager from "./UserInteractionManager";
import { useWordModalState } from "@/hooks/vocabulary/useWordModalState";
import { useStableVocabularyState } from "@/hooks/vocabulary-app/useStableVocabularyState";
import { useOptimizedAutoPlay } from "@/hooks/vocabulary-app/useOptimizedAutoPlay";
import VocabularyWordManager from "./word-management/VocabularyWordManager";
import { vocabularyService } from '@/services/vocabularyService';
import { VoiceProvider } from "@/hooks/context/useVoiceContext";

const VocabularyAppContainerNew: React.FC = () => {
  // Use stable state management
  const {
    currentWord,
    hasData,
    currentCategory,
    isPaused,
    isMuted,
    voiceRegion,
    isSpeaking,
    goToNext,
    togglePause,
    toggleMute,
    toggleVoice,
    switchCategory,
    playCurrentWord,
    userInteractionState,
    nextVoiceLabel,
    nextCategory,
    handleInteractionUpdate
  } = useStableVocabularyState();

  // Optimized auto-play with reduced re-renders
  useOptimizedAutoPlay({
    hasData,
    currentWord,
    hasInitialized: userInteractionState.hasInitialized,
    isPaused,
    isMuted,
    isSpeaking,
    isAudioUnlocked: userInteractionState.isAudioUnlocked,
    playCurrentWord
  });

  // Modal state management
  const {
    isAddWordModalOpen,
    isEditMode,
    wordToEdit,
    handleOpenAddWordModal,
    handleOpenEditWordModal,
    handleCloseModal
  } = useWordModalState();

  // Memoize word manager to prevent recreation
  const wordManager = useMemo(() => {
    return currentWord ? VocabularyWordManager({
      currentWord,
      currentCategory,
      onWordSaved: handleCloseModal
    }) : null;
  }, [currentWord?.word, currentCategory, handleCloseModal]);

  const handleSaveWord = React.useCallback((wordData: { word: string; meaning: string; example: string; category: string }) => {
    if (wordManager) {
      wordManager.handleSaveWord(wordData, isEditMode, wordToEdit);
    }
  }, [wordManager, isEditMode, wordToEdit]);

  // Memoize debug data
  const debugData = useMemo(() => {
    return currentWord
      ? { word: currentWord.word, category: currentWord.category || currentCategory }
      : null;
  }, [currentWord?.word, currentWord?.category, currentCategory]);

  let content: React.ReactNode;

  if (!hasData && !vocabularyService.hasData()) {
<<<<<<< HEAD
    return (
      <VoiceProvider playCurrentWord={playCurrentWord}>
        <VocabularyLayout showWordCard={true} hasData={false} onToggleView={() => {}}>
=======
    content = (
      <VocabularyLayout showWordCard={true} hasData={false} onToggleView={() => {}}>
>>>>>>> 4e7d2591
        <div className="space-y-4">
          <UserInteractionManager
            currentWord={currentWord}
            playCurrentWord={playCurrentWord}
            onInteractionUpdate={handleInteractionUpdate}
          />
          <AudioStatusIndicator
            isAudioUnlocked={userInteractionState.isAudioUnlocked}
            hasInitialized={userInteractionState.hasInitialized}
            interactionCount={userInteractionState.interactionCount}
          />
          <VocabularyCardNew
            word="No vocabulary data"
            meaning="Please upload a vocabulary file to get started"
            example=""
            backgroundColor="#F0F8FF"
            isMuted={isMuted}
            isPaused={isPaused}
            onToggleMute={toggleMute}
            onTogglePause={togglePause}
            onCycleVoice={toggleVoice}
            onSwitchCategory={switchCategory}
            onNextWord={goToNext}
            currentCategory={currentCategory}
            nextCategory={nextCategory}
            isSpeaking={false}
            category="No Data"
            voiceRegion={voiceRegion}
            nextVoiceLabel={nextVoiceLabel}
          />
        </div>
        </VocabularyLayout>
      </VoiceProvider>
    );
<<<<<<< HEAD
  }

  if (!hasData) {
    return (
      <VoiceProvider playCurrentWord={playCurrentWord}>
        <VocabularyLayout showWordCard={true} hasData={false} onToggleView={() => {}}>
=======
  } else if (!hasData) {
    content = (
      <VocabularyLayout showWordCard={true} hasData={false} onToggleView={() => {}}>
>>>>>>> 4e7d2591
        <div className="space-y-4">
          <UserInteractionManager
            currentWord={currentWord}
            playCurrentWord={playCurrentWord}
            onInteractionUpdate={handleInteractionUpdate}
          />
          <AudioStatusIndicator
            isAudioUnlocked={userInteractionState.isAudioUnlocked}
            hasInitialized={userInteractionState.hasInitialized}
            interactionCount={userInteractionState.interactionCount}
          />
          <VocabularyCardNew
            word={`No words in "${currentCategory}" category`}
            meaning="Try switching to another category"
            example=""
            backgroundColor="#F0F8FF"
            isMuted={isMuted}
            isPaused={isPaused}
            onToggleMute={toggleMute}
            onTogglePause={togglePause}
            onCycleVoice={toggleVoice}
            onSwitchCategory={switchCategory}
            onNextWord={goToNext}
            currentCategory={currentCategory}
            nextCategory={nextCategory}
            isSpeaking={false}
            category={currentCategory}
            voiceRegion={voiceRegion}
            nextVoiceLabel={nextVoiceLabel}
          />
        </div>
        </VocabularyLayout>
      </VoiceProvider>
    );
<<<<<<< HEAD
  }

  if (!currentWord) {
    return (
      <VoiceProvider playCurrentWord={playCurrentWord}>
=======
  } else if (!currentWord) {
    content = (
>>>>>>> 4e7d2591
      <VocabularyLayout showWordCard={true} hasData={true} onToggleView={() => {}}>
        <div className="space-y-4">
          <UserInteractionManager
            currentWord={currentWord}
            playCurrentWord={playCurrentWord}
            onInteractionUpdate={handleInteractionUpdate}
          />
          <AudioStatusIndicator
            isAudioUnlocked={userInteractionState.isAudioUnlocked}
            hasInitialized={userInteractionState.hasInitialized}
            interactionCount={userInteractionState.interactionCount}
          />
          <VocabularyCardNew
            word="Loading vocabulary..."
            meaning="Please wait while we load your vocabulary data"
            example=""
            backgroundColor="#F0F8FF"
            isMuted={isMuted}
            isPaused={isPaused}
            onToggleMute={toggleMute}
            onTogglePause={togglePause}
            onCycleVoice={toggleVoice}
            onSwitchCategory={switchCategory}
            onNextWord={goToNext}
            currentCategory={currentCategory}
            nextCategory={nextCategory}
            isSpeaking={false}
            category="Loading"
            voiceRegion={voiceRegion}
            nextVoiceLabel={nextVoiceLabel}
          />
        </div>
      </VocabularyLayout>
      </VoiceProvider>
    );
  } else {
    content = (
      <VocabularyLayout showWordCard={true} hasData={hasData} onToggleView={() => {}}>
        <div className="space-y-4">
          <UserInteractionManager
            currentWord={currentWord}
            playCurrentWord={playCurrentWord}
            onInteractionUpdate={handleInteractionUpdate}
          />

          <AudioStatusIndicator
            isAudioUnlocked={userInteractionState.isAudioUnlocked}
            hasInitialized={userInteractionState.hasInitialized}
            interactionCount={userInteractionState.interactionCount}
          />

          <ErrorDisplay jsonLoadError={false} />

          <ContentWithDataNew
            displayWord={currentWord}
            muted={isMuted}
            paused={isPaused}
            toggleMute={toggleMute}
            handleTogglePause={togglePause}
            handleCycleVoice={toggleVoice}
            nextVoiceLabel={nextVoiceLabel}
            handleSwitchCategory={switchCategory}
            currentCategory={currentCategory}
            nextCategory={nextCategory}
            isSpeaking={isSpeaking}
            handleManualNext={goToNext}
            displayTime={5000}
            voiceRegion={voiceRegion}
            debugPanelData={debugData}
            isAddWordModalOpen={isAddWordModalOpen}
            handleCloseModal={handleCloseModal}
            handleSaveWord={handleSaveWord}
            isEditMode={isEditMode}
            wordToEdit={wordToEdit}
            handleOpenAddWordModal={handleOpenAddWordModal}
            handleOpenEditWordModal={handleOpenEditWordModal}
          />
        </div>
      </VocabularyLayout>
    );
  }

<<<<<<< HEAD
  return (
    <VoiceProvider playCurrentWord={playCurrentWord}>
    <VocabularyLayout showWordCard={true} hasData={hasData} onToggleView={() => {}}>
      <div className="space-y-4">
        <UserInteractionManager
          currentWord={currentWord}
          playCurrentWord={playCurrentWord}
          onInteractionUpdate={handleInteractionUpdate}
        />
        
        <AudioStatusIndicator 
          isAudioUnlocked={userInteractionState.isAudioUnlocked}
          hasInitialized={userInteractionState.hasInitialized}
          interactionCount={userInteractionState.interactionCount}
        />
        
        <ErrorDisplay jsonLoadError={false} />
        
        <ContentWithDataNew
          displayWord={currentWord}
          muted={isMuted}
          paused={isPaused}
          toggleMute={toggleMute}
          handleTogglePause={togglePause}
          handleCycleVoice={toggleVoice}
          nextVoiceLabel={nextVoiceLabel}
          handleSwitchCategory={switchCategory}
          currentCategory={currentCategory}
          nextCategory={nextCategory}
          isSpeaking={isSpeaking}
          handleManualNext={goToNext}
          displayTime={5000}
          voiceRegion={voiceRegion}
          debugPanelData={debugData}
          isAddWordModalOpen={isAddWordModalOpen}
          handleCloseModal={handleCloseModal}
          handleSaveWord={handleSaveWord}
          isEditMode={isEditMode}
          wordToEdit={wordToEdit}
          handleOpenAddWordModal={handleOpenAddWordModal}
          handleOpenEditWordModal={handleOpenEditWordModal}
        />
      </div>
    </VocabularyLayout>
    </VoiceProvider>
  );
=======
  return <VoiceProvider playCurrentWord={playCurrentWord}>{content}</VoiceProvider>;
>>>>>>> 4e7d2591
};

export default VocabularyAppContainerNew;<|MERGE_RESOLUTION|>--- conflicted
+++ resolved
@@ -83,14 +83,9 @@
   let content: React.ReactNode;
 
   if (!hasData && !vocabularyService.hasData()) {
-<<<<<<< HEAD
     return (
       <VoiceProvider playCurrentWord={playCurrentWord}>
         <VocabularyLayout showWordCard={true} hasData={false} onToggleView={() => {}}>
-=======
-    content = (
-      <VocabularyLayout showWordCard={true} hasData={false} onToggleView={() => {}}>
->>>>>>> 4e7d2591
         <div className="space-y-4">
           <UserInteractionManager
             currentWord={currentWord}
@@ -125,18 +120,12 @@
         </VocabularyLayout>
       </VoiceProvider>
     );
-<<<<<<< HEAD
   }
 
   if (!hasData) {
     return (
       <VoiceProvider playCurrentWord={playCurrentWord}>
         <VocabularyLayout showWordCard={true} hasData={false} onToggleView={() => {}}>
-=======
-  } else if (!hasData) {
-    content = (
-      <VocabularyLayout showWordCard={true} hasData={false} onToggleView={() => {}}>
->>>>>>> 4e7d2591
         <div className="space-y-4">
           <UserInteractionManager
             currentWord={currentWord}
@@ -171,16 +160,11 @@
         </VocabularyLayout>
       </VoiceProvider>
     );
-<<<<<<< HEAD
   }
 
   if (!currentWord) {
     return (
       <VoiceProvider playCurrentWord={playCurrentWord}>
-=======
-  } else if (!currentWord) {
-    content = (
->>>>>>> 4e7d2591
       <VocabularyLayout showWordCard={true} hasData={true} onToggleView={() => {}}>
         <div className="space-y-4">
           <UserInteractionManager
@@ -263,7 +247,6 @@
     );
   }
 
-<<<<<<< HEAD
   return (
     <VoiceProvider playCurrentWord={playCurrentWord}>
     <VocabularyLayout showWordCard={true} hasData={hasData} onToggleView={() => {}}>
@@ -310,9 +293,6 @@
     </VocabularyLayout>
     </VoiceProvider>
   );
-=======
-  return <VoiceProvider playCurrentWord={playCurrentWord}>{content}</VoiceProvider>;
->>>>>>> 4e7d2591
 };
 
 export default VocabularyAppContainerNew;