
import React from 'react';
import { Button } from '@/components/ui/button';
import {
  Volume2,
  VolumeX,
  Pause,
  Play,
  SkipForward,
  Speaker,
  Search,
  CheckCircle,
} from 'lucide-react';
import SpeechRateControl from './SpeechRateControl';
import { useSpeechRate } from '@/hooks/useSpeechRate';
import { toast } from 'sonner';
import { ReadonlyWord } from '@/types/vocabulary';
import { cn } from '@/lib/utils';
import { useVoiceContext } from '@/hooks/useVoiceContext';
import { unifiedSpeechController } from '@/services/speech/unifiedSpeechController';
import { MarkAsLearnedDialog } from '@/components/MarkAsLearnedDialog';

interface VocabularyControlsColumnProps {
  isMuted: boolean;
  isPaused: boolean;
  onToggleMute: () => void;
  onTogglePause: () => void;
  onNextWord: () => void;
  onCycleVoice: () => void;
  currentWord: ReadonlyWord | null;
  selectedVoiceName: string;
  playCurrentWord: () => void;
  onMarkWordLearned?: (word: string) => void;
  onOpenSearch: (word?: string) => void;
}

const VocabularyControlsColumn: React.FC<VocabularyControlsColumnProps> = ({
  isMuted,
  isPaused,
  onToggleMute,
  onTogglePause,
  onNextWord,
  onCycleVoice,
  currentWord,
  selectedVoiceName,
  playCurrentWord,
  onMarkWordLearned,
  onOpenSearch
}) => {
  const { speechRate, setSpeechRate } = useSpeechRate();
  const { allVoices } = useVoiceContext();
  
  const trackEvent = (name: string, label: string, value?: number) => {
    if (typeof window !== 'undefined' && typeof window.gtag === 'function') {
      window.gtag('event', name, {
        event_category: 'interaction',
        event_label: label,
        ...(typeof value === 'number' ? { value } : {})
      });
    }
  };

  const handleToggleMute = () => {
    onToggleMute();
    trackEvent(isMuted ? 'unmute' : 'mute', isMuted ? 'Unmute' : 'Mute');
    toast(isMuted ? 'Audio unmuted' : 'Audio muted');
  };

  const handleTogglePause = () => {
    onTogglePause();
    trackEvent(isPaused ? 'play' : 'pause', isPaused ? 'Play' : 'Pause');
    toast(isPaused ? 'Playback resumed' : 'Playback paused');
  };

  const handleNextWord = () => {
    if (!currentWord) {
      toast.info('No words available in this category. Try switching categories or regenerate today\'s list.');
      return;
    }
    onNextWord();
    trackEvent('next_word', 'Next Word');
  };

  const handleCycleVoice = () => {
    if (allVoices.length === 0) {
      toast.warning('No voices available');
      return;
    }
    onCycleVoice();
    trackEvent('cycle_voice', selectedVoiceName);
  };

  const handleRateChange = (r: number) => {
    setSpeechRate(r);
    trackEvent('speech_rate_change', `${r}x`, r);
    unifiedSpeechController.stop();
    if (!isMuted && !isPaused) {
      playCurrentWord();
    }
  };

  const [isMarkAsLearnedDialogOpen, setIsMarkAsLearnedDialogOpen] = React.useState(false);
  const [wordToMark, setWordToMark] = React.useState('');
  const learnedSoundRef = React.useRef<HTMLAudioElement | null>(null);
  React.useEffect(() => {
    learnedSoundRef.current = new Audio('/beep2.wav');
  }, []);

  const handleMarkAsLearnedClick = () => {
    setWordToMark(currentWord?.word || '');
    setIsMarkAsLearnedDialogOpen(true);
  };
  const handleMarkAsLearnedConfirm = () => {
    if (onMarkWordLearned && wordToMark) onMarkWordLearned(wordToMark);
    setIsMarkAsLearnedDialogOpen(false);
    learnedSoundRef.current?.play().catch(() => {});
    toast('Word marked as learned.');
  };

  return (
    <div className="flex flex-col gap-2 items-end">
      <Button
        variant="outline"
        size="sm"
        onClick={handleToggleMute}
        className={cn(
<<<<<<< HEAD
          'h-8 w-8 p-0 border border-slate-200 bg-background text-gray-700 hover:text-[var(--lv-accent)] dark:border-slate-700 dark:bg-slate-900/60 dark:text-slate-100 dark:hover:text-[var(--lv-accent)]',
          isMuted
            ? 'text-purple-700 border-purple-300 bg-purple-50 dark:text-purple-100 dark:border-purple-700 dark:bg-purple-900/40'
            : ''
=======
          'h-8 w-8 p-0 transition-colors',
          isMuted
            ? 'text-purple-700 border-purple-300 bg-purple-50 dark:text-purple-200 dark:border-purple-500 dark:bg-purple-950'
            : 'text-gray-700 hover:text-[var(--lv-accent)] dark:text-gray-200 dark:hover:text-[var(--lv-accent)]'
>>>>>>> a160a758
        )}
        title={isMuted ? 'Unmute' : 'Mute'}
        aria-label={isMuted ? 'Unmute' : 'Mute'}
      >
        {isMuted ? <VolumeX size={16} /> : <Volume2 size={16} />}
      </Button>

      <Button
        variant="outline"
        size="sm"
        onClick={handleTogglePause}
        className={cn(
<<<<<<< HEAD
          'h-8 w-8 p-0 border border-slate-200 bg-background text-gray-700 hover:text-[var(--lv-accent)] dark:border-slate-700 dark:bg-slate-900/60 dark:text-slate-100 dark:hover:text-[var(--lv-accent)]',
          isPaused
            ? 'text-orange-500 border-orange-300 bg-orange-50 dark:text-orange-200 dark:border-orange-700 dark:bg-orange-900/40'
            : ''
=======
          'h-8 w-8 p-0 transition-colors',
          isPaused
            ? 'text-orange-500 border-orange-300 bg-orange-50 dark:text-orange-200 dark:border-orange-400 dark:bg-orange-950'
            : 'text-gray-700 hover:text-[var(--lv-accent)] dark:text-gray-200 dark:hover:text-[var(--lv-accent)]'
>>>>>>> a160a758
        )}
        title={isPaused ? 'Play' : 'Pause'}
        aria-label={isPaused ? 'Play' : 'Pause'}
      >
        {isPaused ? <Play size={16} /> : <Pause size={16} />}
      </Button>

      <Button
        variant="outline"
        size="sm"
        onClick={handleNextWord}
<<<<<<< HEAD
        className="h-8 w-8 p-0 border border-slate-200 bg-background text-gray-700 hover:text-[var(--lv-accent)] dark:border-slate-700 dark:bg-slate-900/60 dark:text-slate-100 dark:hover:text-[var(--lv-accent)] dark:hover:bg-slate-900"
=======
        className="h-8 w-8 p-0 text-gray-700 hover:text-[var(--lv-accent)] dark:text-gray-200 dark:hover:text-[var(--lv-accent)]"
>>>>>>> a160a758
        title="Next Word"
        aria-label="Next Word"
      >
        <SkipForward size={16} />
      </Button>

      <Button
        variant="outline"
        size="sm"
        onClick={handleCycleVoice}
        className={cn(
<<<<<<< HEAD
          'h-8 w-8 p-0 border border-slate-200 bg-background text-gray-700 hover:text-[var(--lv-accent)] dark:border-slate-700 dark:bg-slate-900/60 dark:text-slate-100 dark:hover:text-[var(--lv-accent)] dark:hover:bg-slate-900',
=======
          'h-8 w-8 p-0 text-gray-700 hover:text-[var(--lv-accent)] dark:text-gray-200 dark:hover:text-[var(--lv-accent)]',
>>>>>>> a160a758
          allVoices.length < 2 ? 'cursor-not-allowed opacity-50' : ''
        )}
        title={allVoices.length < 2 ? 'No other voices available' : 'Change Voice'}
        disabled={allVoices.length < 2}
        aria-label="Change Voice"
      >
        <Speaker size={16} />
      </Button>

      <SpeechRateControl rate={speechRate} onChange={handleRateChange} />
      <Button
        variant="outline"
        size="sm"
        onClick={() => onOpenSearch()}
<<<<<<< HEAD
        className="h-8 w-8 p-0 border border-slate-200 bg-background text-gray-700 hover:text-[var(--lv-accent)] dark:border-slate-700 dark:bg-slate-900/60 dark:text-slate-100 dark:hover:text-[var(--lv-accent)] dark:hover:bg-slate-900"
=======
        className="h-8 w-8 p-0 text-gray-700 hover:text-[var(--lv-accent)] dark:text-gray-200 dark:hover:text-[var(--lv-accent)]"
>>>>>>> a160a758
        title="Quick Search"
        aria-label="Quick Search"
      >
        <Search size={16} />
      </Button>

      {onMarkWordLearned && (
        <Button
          variant="outline"
          size="sm"
          onClick={handleMarkAsLearnedClick}
<<<<<<< HEAD
          className="h-8 w-8 p-0 border border-slate-200 bg-background text-gray-700 hover:text-[var(--lv-accent)] dark:border-slate-700 dark:bg-slate-900/60 dark:text-slate-100 dark:hover:text-[var(--lv-accent)] dark:hover:bg-slate-900"
=======
          className="h-8 w-8 p-0 hover:text-emerald-600 dark:hover:text-emerald-400"
>>>>>>> a160a758
          title="Mark as Learned"
          aria-label="Mark as Learned"
          disabled={!currentWord}
        >
          <CheckCircle
            size={16}
            className="text-emerald-600 dark:text-emerald-400"
          />
        </Button>
      )}

      <MarkAsLearnedDialog
        isOpen={isMarkAsLearnedDialogOpen}
        onClose={() => setIsMarkAsLearnedDialogOpen(false)}
        onConfirm={handleMarkAsLearnedConfirm}
        word={wordToMark}
      />
    </div>
  );
};

export default VocabularyControlsColumn;<|MERGE_RESOLUTION|>--- conflicted
+++ resolved
@@ -124,17 +124,10 @@
         size="sm"
         onClick={handleToggleMute}
         className={cn(
-<<<<<<< HEAD
           'h-8 w-8 p-0 border border-slate-200 bg-background text-gray-700 hover:text-[var(--lv-accent)] dark:border-slate-700 dark:bg-slate-900/60 dark:text-slate-100 dark:hover:text-[var(--lv-accent)]',
           isMuted
             ? 'text-purple-700 border-purple-300 bg-purple-50 dark:text-purple-100 dark:border-purple-700 dark:bg-purple-900/40'
             : ''
-=======
-          'h-8 w-8 p-0 transition-colors',
-          isMuted
-            ? 'text-purple-700 border-purple-300 bg-purple-50 dark:text-purple-200 dark:border-purple-500 dark:bg-purple-950'
-            : 'text-gray-700 hover:text-[var(--lv-accent)] dark:text-gray-200 dark:hover:text-[var(--lv-accent)]'
->>>>>>> a160a758
         )}
         title={isMuted ? 'Unmute' : 'Mute'}
         aria-label={isMuted ? 'Unmute' : 'Mute'}
@@ -147,17 +140,10 @@
         size="sm"
         onClick={handleTogglePause}
         className={cn(
-<<<<<<< HEAD
           'h-8 w-8 p-0 border border-slate-200 bg-background text-gray-700 hover:text-[var(--lv-accent)] dark:border-slate-700 dark:bg-slate-900/60 dark:text-slate-100 dark:hover:text-[var(--lv-accent)]',
           isPaused
             ? 'text-orange-500 border-orange-300 bg-orange-50 dark:text-orange-200 dark:border-orange-700 dark:bg-orange-900/40'
             : ''
-=======
-          'h-8 w-8 p-0 transition-colors',
-          isPaused
-            ? 'text-orange-500 border-orange-300 bg-orange-50 dark:text-orange-200 dark:border-orange-400 dark:bg-orange-950'
-            : 'text-gray-700 hover:text-[var(--lv-accent)] dark:text-gray-200 dark:hover:text-[var(--lv-accent)]'
->>>>>>> a160a758
         )}
         title={isPaused ? 'Play' : 'Pause'}
         aria-label={isPaused ? 'Play' : 'Pause'}
@@ -169,11 +155,7 @@
         variant="outline"
         size="sm"
         onClick={handleNextWord}
-<<<<<<< HEAD
         className="h-8 w-8 p-0 border border-slate-200 bg-background text-gray-700 hover:text-[var(--lv-accent)] dark:border-slate-700 dark:bg-slate-900/60 dark:text-slate-100 dark:hover:text-[var(--lv-accent)] dark:hover:bg-slate-900"
-=======
-        className="h-8 w-8 p-0 text-gray-700 hover:text-[var(--lv-accent)] dark:text-gray-200 dark:hover:text-[var(--lv-accent)]"
->>>>>>> a160a758
         title="Next Word"
         aria-label="Next Word"
       >
@@ -185,11 +167,7 @@
         size="sm"
         onClick={handleCycleVoice}
         className={cn(
-<<<<<<< HEAD
           'h-8 w-8 p-0 border border-slate-200 bg-background text-gray-700 hover:text-[var(--lv-accent)] dark:border-slate-700 dark:bg-slate-900/60 dark:text-slate-100 dark:hover:text-[var(--lv-accent)] dark:hover:bg-slate-900',
-=======
-          'h-8 w-8 p-0 text-gray-700 hover:text-[var(--lv-accent)] dark:text-gray-200 dark:hover:text-[var(--lv-accent)]',
->>>>>>> a160a758
           allVoices.length < 2 ? 'cursor-not-allowed opacity-50' : ''
         )}
         title={allVoices.length < 2 ? 'No other voices available' : 'Change Voice'}
@@ -204,11 +182,7 @@
         variant="outline"
         size="sm"
         onClick={() => onOpenSearch()}
-<<<<<<< HEAD
         className="h-8 w-8 p-0 border border-slate-200 bg-background text-gray-700 hover:text-[var(--lv-accent)] dark:border-slate-700 dark:bg-slate-900/60 dark:text-slate-100 dark:hover:text-[var(--lv-accent)] dark:hover:bg-slate-900"
-=======
-        className="h-8 w-8 p-0 text-gray-700 hover:text-[var(--lv-accent)] dark:text-gray-200 dark:hover:text-[var(--lv-accent)]"
->>>>>>> a160a758
         title="Quick Search"
         aria-label="Quick Search"
       >
@@ -220,11 +194,7 @@
           variant="outline"
           size="sm"
           onClick={handleMarkAsLearnedClick}
-<<<<<<< HEAD
           className="h-8 w-8 p-0 border border-slate-200 bg-background text-gray-700 hover:text-[var(--lv-accent)] dark:border-slate-700 dark:bg-slate-900/60 dark:text-slate-100 dark:hover:text-[var(--lv-accent)] dark:hover:bg-slate-900"
-=======
-          className="h-8 w-8 p-0 hover:text-emerald-600 dark:hover:text-emerald-400"
->>>>>>> a160a758
           title="Mark as Learned"
           aria-label="Mark as Learned"
           disabled={!currentWord}
