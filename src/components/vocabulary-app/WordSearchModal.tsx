import React, { useEffect, useRef, useState } from 'react';
import { Dialog, DialogContent, DialogHeader, DialogTitle } from '@/components/ui/dialog';
import { Input } from '@/components/ui/input';
import { Button } from '@/components/ui/button';
import { ScrollArea } from '@/components/ui/scroll-area';
import { Loader, Search } from 'lucide-react';
import { VocabularyWord } from '@/types/vocabulary';
import { Badge } from '@/components/ui/badge';
import VocabularyCard from './VocabularyCard';
import { VoiceSelection } from '@/hooks/vocabulary-playback/useVoiceSelection';
import { findVoice } from '@/hooks/vocabulary-playback/speech-playback/findVoice';

interface WordSearchModalProps {
  isOpen: boolean;
  onClose: () => void;
  initialQuery?: string;
}

<<<<<<< HEAD
const WordSearchModal: React.FC<WordSearchModalProps> = ({ isOpen, onClose, initialQuery }) => {
=======
const WordSearchModal: React.FC<WordSearchModalProps> = ({ isOpen, onClose, initialQuery = '' }) => {
>>>>>>> 400e3a85
  const wordsRef = useRef<VocabularyWord[] | null>(null);
  const [loading, setLoading] = useState(false);
  const [loadError, setLoadError] = useState('');
  const [query, setQuery] = useState(initialQuery);
  const [debouncedQuery, setDebouncedQuery] = useState(initialQuery);
  const [results, setResults] = useState<VocabularyWord[]>([]);
  const [selectedWord, setSelectedWord] = useState<VocabularyWord | null>(null);
  const previewVoice: VoiceSelection = {
    label: 'US',
    region: 'US',
    gender: 'female',
    index: 0
  };

  useEffect(() => {
    if (isOpen && !wordsRef.current && !loading) {
      setLoading(true);
      import('@/utils/allWords')
        .then(async mod => {
          await mod.loadAllWords();
          wordsRef.current = mod.allWords || [];
          setLoading(false);
          setLoadError('');
        })
        .catch(err => {
          console.error(err);
          setLoadError('Failed to load vocabulary');
          setLoading(false);
        });
    }
  }, [isOpen, loading]);

  useEffect(() => {
    if (isOpen) {
      setQuery(initialQuery);
      setDebouncedQuery(initialQuery);
    }
  }, [isOpen, initialQuery]);

  const highlightMatch = (text: string) => {
    const normalized = query.trim().toLowerCase();
    if (!normalized) return text;

    const regex = new RegExp(`\\b${normalized}\\b`, 'i');
    const match = text.match(regex);
    if (!match || match.index === undefined) return text;

    const idx = match.index;
    const matchText = match[0];

    return (
      <>
        {text.slice(0, idx)}
        <mark className="bg-yellow-200">{matchText}</mark>
        {text.slice(idx + matchText.length)}
      </>
    );
  };

  useEffect(() => {
    const id = setTimeout(() => setDebouncedQuery(query), 200);
    return () => clearTimeout(id);
  }, [query]);

  useEffect(() => {
    setQuery(initialQuery || '');
    setDebouncedQuery(initialQuery || '');
  }, [isOpen, initialQuery]);

  // Clear any selected word when the search query changes
  useEffect(() => {
    if (selectedWord) {
      setSelectedWord(null);
    }
    // eslint-disable-next-line react-hooks/exhaustive-deps
  }, [query]);

  useEffect(() => {
    if (!wordsRef.current) return;

    const normalized = debouncedQuery.trim().toLowerCase();
    if (normalized === '') {
      setResults([]);
      setSelectedWord(null);
      return;
    }

    const filtered = wordsRef.current.filter(w =>
      w.word
        .split(/\s+/)
        .some(part => part.toLowerCase() === normalized)
    );

    setResults(filtered);
    setSelectedWord(filtered[0] || null);
  }, [debouncedQuery]);

  const handlePlay = () => {
    if (!selectedWord) return;
    const text = [selectedWord.word, selectedWord.meaning, selectedWord.example]
      .filter(Boolean)
      .join('. ');
    const utterance = new SpeechSynthesisUtterance(text);
    const voices = window.speechSynthesis.getVoices();
    const voice = findVoice(voices, previewVoice);
    if (voice) {
      utterance.voice = voice;
      utterance.lang = voice.lang;
    } else {
      utterance.lang = previewVoice.region === 'US' ? 'en-US' : 'en-GB';
    }
    window.speechSynthesis.speak(utterance);
  };

  const handleInputChange = (value: string) => {
    setQuery(value);
    if (value.trim() === '') {
      setResults([]);
      setSelectedWord(null);
    }
  };

  const handleClose = () => {
    setQuery('');
    setSelectedWord(null);
    onClose();
  };

  return (
    <Dialog open={isOpen} onOpenChange={handleClose}>
      <DialogContent
        className="sm:max-w-md max-h-[90vh] top-[5%] sm:top-[10%] md:top-1/2 translate-y-0 md:translate-y-[-50%]"
      >
        <DialogHeader>
          <DialogTitle>Quick Search</DialogTitle>
        </DialogHeader>

        <div className="flex gap-2 items-center">
          <Input
            placeholder="Search word..."
            value={query}
            onChange={e => handleInputChange(e.target.value)}
            onKeyUp={e => handleInputChange((e.target as HTMLInputElement).value)}
            onKeyDown={e => {
              if (e.key === 'Enter') e.preventDefault();
            }}
          />
          <Button size="icon" variant="outline" aria-label="Search">
            <Search className="h-4 w-4" />
          </Button>
        </div>
        {!selectedWord ? (
          <ScrollArea className="h-40 mt-3 border rounded-md">
            {loading && !wordsRef.current && (
              <div className="flex justify-center py-4" aria-label="loading">
                <Loader className="h-4 w-4 animate-spin" />

              </div>
            )}
            {loadError && (
              <p className="p-2 text-sm text-destructive">{loadError}</p>
            )}
            {results.map((item) => (
              <div
                key={`${item.word}-${item.category}`}
                className="px-2 py-1 cursor-pointer hover:bg-accent flex justify-between"
                onClick={() => setSelectedWord(item)}
              >
                <span className="mr-2 flex-1">
                  {highlightMatch(item.word)}
                </span>
                {item.category && (
                  <Badge variant="secondary" className="shrink-0">
                    {item.category}
                  </Badge>
                )}
              </div>
            ))}
            {results.length === 0 &&
              debouncedQuery.trim() &&
              !loading &&
              !loadError && (
                <p className="p-2 text-sm text-muted-foreground">No results</p>
              )}
          </ScrollArea>
        ) : (
          <div className="mt-3 space-y-2">
            <VocabularyCard
              word={selectedWord.word}
              meaning={selectedWord.meaning}
              example={selectedWord.example}
              translation={selectedWord.translation}
              backgroundColor="#ffffff"
              isMuted={false}
              isPaused={false}
              onToggleMute={() => {}}
              onTogglePause={() => {}}
              onCycleVoice={() => {}}
              onSwitchCategory={() => {}}
              onNextWord={() => {}}
              currentCategory={selectedWord.category || ''}
              nextCategory=""
              selectedVoice={previewVoice}
              nextVoiceLabel=""
              searchPreview={true}
            />
          </div>
        )}
      </DialogContent>
    </Dialog>
  );
};

export default WordSearchModal;<|MERGE_RESOLUTION|>--- conflicted
+++ resolved
@@ -16,11 +16,8 @@
   initialQuery?: string;
 }
 
-<<<<<<< HEAD
-const WordSearchModal: React.FC<WordSearchModalProps> = ({ isOpen, onClose, initialQuery }) => {
-=======
+
 const WordSearchModal: React.FC<WordSearchModalProps> = ({ isOpen, onClose, initialQuery = '' }) => {
->>>>>>> 400e3a85
   const wordsRef = useRef<VocabularyWord[] | null>(null);
   const [loading, setLoading] = useState(false);
   const [loadError, setLoadError] = useState('');
