import React, { useEffect, useRef, useState } from 'react';
import { Dialog, DialogContent, DialogHeader, DialogTitle } from '@/components/ui/dialog';
import { Input } from '@/components/ui/input';
import { Button } from '@/components/ui/button';
import { ScrollArea } from '@/components/ui/scroll-area';
import { Loader, Search } from 'lucide-react';
import { VocabularyWord } from '@/types/vocabulary';
import { Badge } from '@/components/ui/badge';
import VocabularyCard from './VocabularyCard';
import { VoiceSelection } from '@/hooks/vocabulary-playback/useVoiceSelection';

interface WordSearchModalProps {
  isOpen: boolean;
  onClose: () => void;
}

const WordSearchModal: React.FC<WordSearchModalProps> = ({ isOpen, onClose }) => {
  const wordsRef = useRef<VocabularyWord[] | null>(null);
  const [loading, setLoading] = useState(false);
  const [loadError, setLoadError] = useState('');
  const [query, setQuery] = useState('');
  const [debouncedQuery, setDebouncedQuery] = useState('');
  const [results, setResults] = useState<VocabularyWord[]>([]);
  const [selectedWord, setSelectedWord] = useState<VocabularyWord | null>(null);
  const previewVoice: VoiceSelection = {
    label: 'US',
    region: 'US',
    gender: 'female',
    index: 0
  };

  useEffect(() => {
    if (isOpen && !wordsRef.current && !loading) {
      setLoading(true);
      import('@/utils/allWords')
        .then(async mod => {
          await mod.loadAllWords();
          wordsRef.current = mod.allWords || [];
          setLoading(false);
          setLoadError('');
        })
        .catch(err => {
          console.error(err);
          setLoadError('Failed to load vocabulary');
          setLoading(false);
        });
    }
  }, [isOpen, loading]);

  const highlightMatch = (text: string) => {
    const idx = text.indexOf(query);
    if (idx === -1 || !query) return text;
    return (
      <>
        {text.slice(0, idx)}
        <mark className="bg-yellow-200">
          {text.slice(idx, idx + query.length)}
        </mark>
        {text.slice(idx + query.length)}
      </>
    );
  };

  useEffect(() => {
    const id = setTimeout(() => setDebouncedQuery(query), 200);
    return () => clearTimeout(id);
  }, [query]);

  useEffect(() => {
    if (selectedWord) {
      setSelectedWord(null);
    }
  }, [query]);

  useEffect(() => {
    if (!wordsRef.current || !debouncedQuery.trim()) {
      setResults([]);
      setSelectedWord(null);
      return;
    }

    const id = setTimeout(() => {
      if (wordsRef.current) {
        const filtered = wordsRef.current.filter(
          w =>
            w.word.includes(query) ||
            w.meaning.includes(query) ||
            w.example.includes(query)
        );
        setResults(filtered);
      }
    }, 200);

    return () => clearTimeout(id);
  }, [query]);

  const handlePlay = () => {
    if (!selectedWord) return;
    const text = [selectedWord.word, selectedWord.meaning, selectedWord.example]
      .filter(Boolean)
      .join('. ');
    const utterance = new SpeechSynthesisUtterance(text);
    window.speechSynthesis.speak(utterance);
  };

  const handleInputChange = (value: string) => {
    setQuery(value);
    if (value.trim() === '') {
      setResults([]);
      setSelectedWord(null);
    }
  };

  const handleClose = () => {
    setQuery('');
    setSelectedWord(null);
    onClose();
  };

  return (
    <Dialog open={isOpen} onOpenChange={handleClose}>
      <DialogContent
        className="sm:max-w-md max-h-[90vh] top-[5%] sm:top-[10%] md:top-1/2 translate-y-0 md:translate-y-[-50%]"
      >
        <DialogHeader>
          <DialogTitle>Quick Search</DialogTitle>
        </DialogHeader>

        <div className="flex gap-2 items-center">
          <Input
            placeholder="Search word..."
            value={query}
            onChange={e => handleInputChange(e.target.value)}
            onKeyUp={e => handleInputChange((e.target as HTMLInputElement).value)}
            onKeyDown={e => {
              if (e.key === 'Enter') e.preventDefault();
            }}
          />
          <Button size="icon" variant="outline">
            <Search className="h-4 w-4" />
          </Button>
        </div>
        {!selectedWord ? (
          <ScrollArea className="h-40 mt-3 border rounded-md">
            {loading && !wordsRef.current && (
              <div className="flex justify-center py-4" aria-label="loading">
                <Loader className="h-4 w-4 animate-spin" />

              </div>
            )}
            {loadError && (
              <p className="p-2 text-sm text-destructive">{loadError}</p>
            )}
<<<<<<< HEAD
            {results.map((item) => (
=======
              {results.map(({ item, matches }) => (
>>>>>>> 6fd8809b
              <div
                key={`${item.word}-${item.category}`}
                className="px-2 py-1 cursor-pointer hover:bg-accent flex justify-between"
                onClick={() => setSelectedWord(item)}
              >
<<<<<<< HEAD
                <span className="mr-2 flex-1">
                  {highlightMatch(item.word)}
=======
                <span className="mr-2 flex-1 text-base md:text-sm">
                  {highlightMatch(
                    item.word,
                    matches?.find(m => m.key === 'word')
                  )}
>>>>>>> 6fd8809b
                </span>
                {item.category && (
                  <Badge variant="secondary" className="shrink-0">
                    {item.category}
                  </Badge>
                )}
              </div>
            ))}
            {results.length === 0 &&
              debouncedQuery.trim() &&
              !loading &&
              !loadError && (
                <p className="p-2 text-sm text-muted-foreground">No results</p>
              )}
          </ScrollArea>
        ) : (
          <div className="mt-3 space-y-2">
            <VocabularyCard
              word={selectedWord.word}
              meaning={selectedWord.meaning}
              example={selectedWord.example}
              backgroundColor="#ffffff"
              isMuted={false}
              isPaused={false}
              onToggleMute={() => {}}
              onTogglePause={() => {}}
              onCycleVoice={() => {}}
              onSwitchCategory={() => {}}
              onNextWord={() => {}}
              currentCategory={selectedWord.category || ''}
              nextCategory=""
              selectedVoice={previewVoice}
              nextVoiceLabel=""
              searchPreview={true}
            />
          </div>
        )}
      </DialogContent>
    </Dialog>
  );
};

export default WordSearchModal;<|MERGE_RESOLUTION|>--- conflicted
+++ resolved
@@ -151,26 +151,15 @@
             {loadError && (
               <p className="p-2 text-sm text-destructive">{loadError}</p>
             )}
-<<<<<<< HEAD
             {results.map((item) => (
-=======
-              {results.map(({ item, matches }) => (
->>>>>>> 6fd8809b
+
               <div
                 key={`${item.word}-${item.category}`}
                 className="px-2 py-1 cursor-pointer hover:bg-accent flex justify-between"
                 onClick={() => setSelectedWord(item)}
               >
-<<<<<<< HEAD
                 <span className="mr-2 flex-1">
                   {highlightMatch(item.word)}
-=======
-                <span className="mr-2 flex-1 text-base md:text-sm">
-                  {highlightMatch(
-                    item.word,
-                    matches?.find(m => m.key === 'word')
-                  )}
->>>>>>> 6fd8809b
                 </span>
                 {item.category && (
                   <Badge variant="secondary" className="shrink-0">
