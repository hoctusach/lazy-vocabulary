--- conflicted
+++ resolved
@@ -121,11 +121,7 @@
               )}
 
               <div className="space-y-2">
-<<<<<<< HEAD
                 <h4 className="font-medium text-gray-600">Learned ({progressStats.retired})</h4>
-=======
-                <h4 className="font-medium text-gray-600">Retired ({progressStats.learnedCompleted})</h4>
->>>>>>> c99e966d
                 <div className="space-y-1 max-h-60 overflow-y-auto">
                   {progressStats.learnedCompleted > 0 ? (
                     getRetiredWords().map((word, index) => (
