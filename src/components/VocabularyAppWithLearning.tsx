--- conflicted
+++ resolved
@@ -121,17 +121,10 @@
               )}
 
               <div className="space-y-2">
-<<<<<<< HEAD
                 <h4 className="font-medium text-gray-600">Retired ({progressStats.learnedCompleted})</h4>
                 <div className="space-y-1 max-h-60 overflow-y-auto">
                   {progressStats.learnedCompleted > 0 ? (
                     getRetiredWords().map((word, index) => (
-=======
-                <h4 className="font-medium text-gray-600">Learned ({progressStats.retired})</h4>
-                <div className="space-y-1 max-h-60 overflow-y-auto">
-                  {progressStats.retired > 0 ? (
-                    getLearnedWords().map((word, index) => (
->>>>>>> f2086568
                       <div key={index} className="text-sm p-2 bg-gray-50 rounded border opacity-75">
                         <div className="font-medium text-gray-700">{word.word}</div>
                         <div className="text-xs text-gray-500">
