
import React from 'react';
import VocabularyAppWithLearning from '@/components/VocabularyAppWithLearning';
import UserGreeting from '@/components/UserGreeting';
import ThemeSwitcher from '@/components/ThemeSwitcher';

const Index = () => {
  return (
    <div className="min-h-screen py-4 transition-colors duration-300">
      <header className="relative mb-4 pt-10 sm:pt-4">
        <h1 className="text-xl font-bold text-center" style={{ color: 'var(--lv-heading)' }}>
          Lazy Vocabulary
        </h1>
        <h2
          className="text-center mt-1 text-sm font-medium"
          style={{ color: 'var(--lv-subheading)' }}
        >
          Master vocabulary with passive learning!
        </h2>
        <p className="slogan-note">
          Just skim the word and speak it—let it stick naturally!
        </p>
        {/* Removed "Are you new?" section */}
      </header>

      <main className="container mx-auto px-2">
        <VocabularyAppWithLearning />
      </main>

      <footer
        className="mt-6 text-center text-sm"
        style={{ color: 'var(--lv-text-secondary)' }}
      >
        <UserGreeting />
<<<<<<< HEAD
        <div className="mt-3 flex justify-center">
          <ThemeSwitcher />
        </div>
=======
        <p className="mt-2">© 2025 Lazy Vocabulary - hoctusach@gmail.com</p>
>>>>>>> cc3c116b
      </footer>
    </div>
  );
};

export default Index;<|MERGE_RESOLUTION|>--- conflicted
+++ resolved
@@ -32,13 +32,10 @@
         style={{ color: 'var(--lv-text-secondary)' }}
       >
         <UserGreeting />
-<<<<<<< HEAD
         <div className="mt-3 flex justify-center">
           <ThemeSwitcher />
         </div>
-=======
         <p className="mt-2">© 2025 Lazy Vocabulary - hoctusach@gmail.com</p>
->>>>>>> cc3c116b
       </footer>
     </div>
   );
