import { getSupabaseClient } from '@/lib/supabaseClient';
import { TOTAL_WORDS } from './srsSyncByUserKey';

export type ProgressSummaryFields = {
  learning_count: number;
  learned_count: number;
  learning_due_count: number;
  remaining_count: number;
  learning_time: number;
  learned_days: string[];
  updated_at: string | null;
};

type PartialSummary = Partial<ProgressSummaryFields>;

type SummaryRow = {
  learning_count: number | null;
  learned_count: number | null;
  learning_due_count: number | null;
  remaining_count: number | null;
  learning_time: number | null;
  learned_days: string[] | null;
  updated_at: string | null;
};

export function persistProgressSummaryLocal(summary: ProgressSummaryFields): void {
  try {
    if (typeof localStorage !== 'undefined') {
      localStorage.setItem('progressSummary', JSON.stringify(summary));
    }
  } catch (error) {
    console.warn('progressSummary:persistLocal', error);
  }
}

function readProgressSummaryLocal(): SummaryRow | null {
  if (typeof localStorage === 'undefined') return null;
  try {
    const raw = localStorage.getItem('progressSummary');
    if (!raw) return null;

    const parsed = JSON.parse(raw) as Partial<ProgressSummaryFields>;
    const toNumber = (v: unknown) =>
      typeof v === 'number' && Number.isFinite(v) ? v : null;
    const toString = (v: unknown) => (typeof v === 'string' ? v : null);

    return {
      learning_count: toNumber(parsed.learning_count),
      learned_count: toNumber(parsed.learned_count),
      learning_due_count: toNumber(parsed.learning_due_count),
      remaining_count: toNumber(parsed.remaining_count),
      learning_time: toNumber(parsed.learning_time),
      learned_days: Array.isArray(parsed.learned_days)
        ? parsed.learned_days.filter((d): d is string => typeof d === 'string')
        : null,
      updated_at: toString(parsed.updated_at),
    };
  } catch (e) {
    console.warn('progressSummary:readLocal', e);
    return null;
  }
}

async function fetchExistingSummary(userKey: string): Promise<SummaryRow | null> {
  if (!userKey) return null;

  const local = readProgressSummaryLocal();
  if (local) {
    return {
      learning_count: local.learning_count ?? 0,
      learned_count: local.learned_count ?? 0,
      learning_due_count: local.learning_due_count ?? 0,
      remaining_count:
        local.remaining_count ??
        Math.max(TOTAL_WORDS - (local.learned_count ?? 0), 0),
      learning_time: local.learning_time ?? 0,
      learned_days: local.learned_days ?? null,
      updated_at: local.updated_at ?? null,
    };
  }

  // TODO: compute progress summary client-side
  return {
    learning_count: 0,
    learned_count: 0,
    learning_due_count: 0,
    remaining_count: Math.max(TOTAL_WORDS, 0),
    learning_time: 0,
    learned_days: [],
    updated_at: null,
  };
}

export async function refreshProgressSummary(
  userKey: string
): Promise<ProgressSummaryFields | null> {
  if (!userKey) return null;
  const existing = await fetchExistingSummary(userKey);
  if (!existing) return null;

  const learnedCount = existing.learned_count ?? 0;

  const summary: ProgressSummaryFields = {
    learning_count: existing.learning_count ?? 0,
    learned_count: learnedCount,
    learning_due_count: existing.learning_due_count ?? 0,
    remaining_count:
      existing.remaining_count ?? Math.max(TOTAL_WORDS - learnedCount, 0),
    learning_time: existing.learning_time ?? 0,
    learned_days: normaliseDays(existing.learned_days),
    updated_at: existing.updated_at ?? null,
  };

  persistProgressSummaryLocal(summary);
  return summary;
}

export async function getProgressSummary(
  userKey: string
): Promise<ProgressSummaryFields | null> {
  if (!userKey) return null;
  const existing = await fetchExistingSummary(userKey);
  if (!existing) return null;

  const learnedCount = existing.learned_count ?? 0;

  return {
    learning_count: existing.learning_count ?? 0,
    learned_count: learnedCount,
    learning_due_count: existing.learning_due_count ?? 0,
    remaining_count: existing.remaining_count ?? Math.max(TOTAL_WORDS - learnedCount, 0),
    learning_time: existing.learning_time ?? 0,
    learned_days: normaliseDays(existing.learned_days),
    updated_at: existing.updated_at ?? null,
  };
}

function normaliseDays(days: string[] | null | undefined): string[] {
  if (!Array.isArray(days)) return [];
  const seen = new Set<string>();
  for (const day of days) {
    if (typeof day === 'string' && day.trim().length === 10) {
      seen.add(day.trim());
    }
  }
  return Array.from(seen).sort();
}

export async function mergeProgressSummary(
  userKey: string,
  updates: PartialSummary
): Promise<void> {
  if (!userKey) return;
  const existing = await fetchExistingSummary(userKey);

  const nextLearnedCount =
    updates.learned_count ?? existing?.learned_count ?? 0;
  const merged: ProgressSummaryFields = {
    learning_count: updates.learning_count ?? existing?.learning_count ?? 0,
    learned_count: nextLearnedCount,
    learning_due_count:
      updates.learning_due_count ?? existing?.learning_due_count ?? 0,
    remaining_count:
      updates.remaining_count ??
      existing?.remaining_count ??
      Math.max(TOTAL_WORDS - nextLearnedCount, 0),
    learning_time: updates.learning_time ?? existing?.learning_time ?? 0,
    learned_days: updates.learned_days
      ? normaliseDays(updates.learned_days)
      : normaliseDays(existing?.learned_days ?? []),
    updated_at: updates.updated_at ?? existing?.updated_at ?? null,
  };

  persistProgressSummaryLocal(merged);
}

function isDueToday(nextReviewAt: string | null | undefined): boolean {
  if (!nextReviewAt) return false;
  const parsed = Date.parse(nextReviewAt);
  if (Number.isNaN(parsed)) return false;
  const today = new Date();
  today.setHours(23, 59, 59, 999);
  return parsed <= today.getTime();
}

type LearnedWordRow = {
  in_review_queue: boolean | null;
  next_review_at: string | null;
};

export async function recalcProgressSummary(userKey: string): Promise<void> {
  if (!userKey) return;
  const client = getSupabaseClient();
  if (!client) return;
  const { data, error } = await client
<<<<<<< HEAD
    .rpc('generate_daily_selection_v2', {
      p_user_key: userKey,
      p_count: TOTAL_WORDS,
      p_category: null,
    })
    .select('next_review_at');
=======
    .from('learned_words')
    .select('in_review_queue, next_review_at')
    .eq('user_unique_key', userKey);
>>>>>>> 1842c555

  if (error) {
    console.warn('progressSummary:recalc', error.message);
    return;
  }

  const rows: LearnedWordRow[] = Array.isArray(data) ? (data as LearnedWordRow[]) : [];
  let learning = 0;
  let learned = 0;
  let due = 0;

  for (const row of rows) {
    const inQueue = row?.in_review_queue === true;
    if (inQueue) {
      learning += 1;
      if (isDueToday(row?.next_review_at ?? null)) {
        due += 1;
      }
    } else {
      learned += 1;
    }
  }

  await mergeProgressSummary(userKey, {
    learning_count: learning,
    learned_count: learned,
    learning_due_count: due,
    remaining_count: Math.max(TOTAL_WORDS - learned, 0),
  });
}

export async function setLearningTimeForDay(
  userKey: string,
  dayISO: string,
  totalMs: number
): Promise<void> {
  if (!userKey) return;
  const safeDay = typeof dayISO === 'string' ? dayISO.slice(0, 10) : '';
  if (!safeDay) return;

  const existing = await fetchExistingSummary(userKey);
  const learnedDays = normaliseDays(existing?.learned_days ?? []);
  const hours = Math.max(0, totalMs) / 3_600_000;

  if (hours > 0 && !learnedDays.includes(safeDay)) {
    learnedDays.push(safeDay);
    learnedDays.sort();
  }

  await mergeProgressSummary(userKey, {
    learning_time: hours,
    learned_days: learnedDays,
  });
}

export async function ensureLearnedDay(userKey: string, dayISO: string): Promise<void> {
  if (!userKey) return;
  const safeDay = typeof dayISO === 'string' ? dayISO.slice(0, 10) : '';
  if (!safeDay) return;

  const existing = await fetchExistingSummary(userKey);
  const learnedDays = normaliseDays(existing?.learned_days ?? []);
  if (!learnedDays.includes(safeDay)) {
    learnedDays.push(safeDay);
    learnedDays.sort();
    await mergeProgressSummary(userKey, { learned_days: learnedDays });
  }
}<|MERGE_RESOLUTION|>--- conflicted
+++ resolved
@@ -193,18 +193,9 @@
   const client = getSupabaseClient();
   if (!client) return;
   const { data, error } = await client
-<<<<<<< HEAD
-    .rpc('generate_daily_selection_v2', {
-      p_user_key: userKey,
-      p_count: TOTAL_WORDS,
-      p_category: null,
-    })
-    .select('next_review_at');
-=======
     .from('learned_words')
     .select('in_review_queue, next_review_at')
     .eq('user_unique_key', userKey);
->>>>>>> 1842c555
 
   if (error) {
     console.warn('progressSummary:recalc', error.message);
