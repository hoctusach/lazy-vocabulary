--- conflicted
+++ resolved
@@ -165,19 +165,11 @@
   const learnedCount = learnedRows.length;
   const learningCount = learningRows.length;
   const summary: DerivedProgressSummary = {
-<<<<<<< HEAD
     learned: learnedRows.length,
     learning: learningRows.length,
     new: Math.max(totalWords - learningRows.length, 0),
     due: dueRows.length,
     remaining: Math.max(totalWords - learnedRows.length - learningRows.length, 0),
-=======
-    learned: learnedCount,
-    learning: learningCount,
-    new: Math.max(totalWords - learningCount, 0),
-    due: dueRows.length,
-    remaining: Math.max(totalWords - learnedCount - learningCount, 0),
->>>>>>> 44c4ee23
   };
 
   return { learnedWords, newTodayWords, dueTodayWords, summary };
